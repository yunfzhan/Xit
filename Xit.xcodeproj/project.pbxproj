// !$*UTF8*$!
{
	archiveVersion = 1;
	classes = {
	};
	objectVersion = 46;
	objects = {

/* Begin PBXBuildFile section */
		313014AC13EB656B0017A2A1 /* XTSideBarDataSorceTests.m in Sources */ = {isa = PBXBuildFile; fileRef = 313014A913EB653F0017A2A1 /* XTSideBarDataSorceTests.m */; };
		313014AF13EB65DB0017A2A1 /* XTHistoryDataSorceTests.m in Sources */ = {isa = PBXBuildFile; fileRef = 313014AE13EB65DB0017A2A1 /* XTHistoryDataSorceTests.m */; };
		3174966513DF896E004C5546 /* XTHistoryDataSource.m in Sources */ = {isa = PBXBuildFile; fileRef = 3174966413DF896E004C5546 /* XTHistoryDataSource.m */; };
		3174966813DF8A0C004C5546 /* XTSideBarDataSource.m in Sources */ = {isa = PBXBuildFile; fileRef = 3174966713DF8A0C004C5546 /* XTSideBarDataSource.m */; };
		3174966E13DFF94C004C5546 /* XTHistoryItem.m in Sources */ = {isa = PBXBuildFile; fileRef = 3174966D13DFF94C004C5546 /* XTHistoryItem.m */; };
		3199BABD142079BB008AAA4F /* XTFileListDataSourceTest.m in Sources */ = {isa = PBXBuildFile; fileRef = 3199BABC142079BB008AAA4F /* XTFileListDataSourceTest.m */; };
		3199BAC014207CFB008AAA4F /* XTFileTreeDataSource.m in Sources */ = {isa = PBXBuildFile; fileRef = 3199BABF14207CFB008AAA4F /* XTFileTreeDataSource.m */; };
		31A893A013E9DA5B008BE0C2 /* WebKit.framework in Frameworks */ = {isa = PBXBuildFile; fileRef = 31A8939F13E9DA5B008BE0C2 /* WebKit.framework */; };
		31C7C12E13EC738200A65FE9 /* NSMutableDictionary+MultiObjectForKey.m in Sources */ = {isa = PBXBuildFile; fileRef = 31C7C12D13EC738200A65FE9 /* NSMutableDictionary+MultiObjectForKey.m */; };
		31C7C13313ECC74C00A65FE9 /* XTHistoryViewController.m in Sources */ = {isa = PBXBuildFile; fileRef = 31C7C13113ECC74C00A65FE9 /* XTHistoryViewController.m */; };
		31C7C13413ECC74C00A65FE9 /* XTHistoryViewController.xib in Resources */ = {isa = PBXBuildFile; fileRef = 31C7C13213ECC74C00A65FE9 /* XTHistoryViewController.xib */; };
		31F1E87F13D3B51200F3B317 /* XTRepository+Commands.m in Sources */ = {isa = PBXBuildFile; fileRef = C3BC055713D1133000C3CF1A /* XTRepository+Commands.m */; };
		89039F561703A9FC000949A8 /* html in Resources */ = {isa = PBXBuildFile; fileRef = 89039F551703A9FC000949A8 /* html */; };
		894C8D931CA44A44001A4B80 /* stagingTemplate.png in Resources */ = {isa = PBXBuildFile; fileRef = 894C8D911CA44A44001A4B80 /* stagingTemplate.png */; };
		894C8D941CA44A44001A4B80 /* stagingTemplate@2x.png in Resources */ = {isa = PBXBuildFile; fileRef = 894C8D921CA44A44001A4B80 /* stagingTemplate@2x.png */; };
		894C8DAC1CBC0A1B001A4B80 /* XTFileListView.m in Sources */ = {isa = PBXBuildFile; fileRef = 894C8DAB1CBC0A1B001A4B80 /* XTFileListView.m */; };
		894C8DBD1CC12F3E001A4B80 /* XTPreviewController.m in Sources */ = {isa = PBXBuildFile; fileRef = 894C8DBB1CC12F3E001A4B80 /* XTPreviewController.m */; };
		895229661786F6F900EE514C /* FHTDelegate.m in Sources */ = {isa = PBXBuildFile; fileRef = 8952295F1786F6F900EE514C /* FHTDelegate.m */; };
		895229671786F6F900EE514C /* FHTItemView.m in Sources */ = {isa = PBXBuildFile; fileRef = 895229611786F6F900EE514C /* FHTItemView.m */; };
		895229681786F6F900EE514C /* FHTLCDStatusView.m in Sources */ = {isa = PBXBuildFile; fileRef = 895229631786F6F900EE514C /* FHTLCDStatusView.m */; };
		895229691786F6F900EE514C /* FHTToolbar.m in Sources */ = {isa = PBXBuildFile; fileRef = 895229651786F6F900EE514C /* FHTToolbar.m */; };
		895229711786F7AB00EE514C /* XTToolbarDelegate.m in Sources */ = {isa = PBXBuildFile; fileRef = 895229701786F7AB00EE514C /* XTToolbarDelegate.m */; };
		895869A81D0869D1003A9AF0 /* branchTemplate.png in Resources */ = {isa = PBXBuildFile; fileRef = 895869A41D0869D1003A9AF0 /* branchTemplate.png */; };
		895869A91D0869D1003A9AF0 /* branchTemplate@2x.png in Resources */ = {isa = PBXBuildFile; fileRef = 895869A51D0869D1003A9AF0 /* branchTemplate@2x.png */; };
		895869AA1D0869D1003A9AF0 /* cloudTemplate.png in Resources */ = {isa = PBXBuildFile; fileRef = 895869A61D0869D1003A9AF0 /* cloudTemplate.png */; };
		895869AB1D0869D1003A9AF0 /* cloudTemplate@2x.png in Resources */ = {isa = PBXBuildFile; fileRef = 895869A71D0869D1003A9AF0 /* cloudTemplate@2x.png */; };
		895869BC1D088A46003A9AF0 /* stashTemplate.png in Resources */ = {isa = PBXBuildFile; fileRef = 895869B61D088A46003A9AF0 /* stashTemplate.png */; };
		895869BD1D088A46003A9AF0 /* stashTemplate@2x.png in Resources */ = {isa = PBXBuildFile; fileRef = 895869B71D088A46003A9AF0 /* stashTemplate@2x.png */; };
		895869BE1D088A46003A9AF0 /* submoduleTemplate.png in Resources */ = {isa = PBXBuildFile; fileRef = 895869B81D088A46003A9AF0 /* submoduleTemplate.png */; };
		895869BF1D088A46003A9AF0 /* submoduleTemplate@2x.png in Resources */ = {isa = PBXBuildFile; fileRef = 895869B91D088A46003A9AF0 /* submoduleTemplate@2x.png */; };
		895869C01D088A46003A9AF0 /* tagTemplate.png in Resources */ = {isa = PBXBuildFile; fileRef = 895869BA1D088A46003A9AF0 /* tagTemplate.png */; };
		895869C11D088A46003A9AF0 /* tagTemplate@2x.png in Resources */ = {isa = PBXBuildFile; fileRef = 895869BB1D088A46003A9AF0 /* tagTemplate@2x.png */; };
		895DEEF6142CECB7001763FC /* XTSideBarTableCellView.m in Sources */ = {isa = PBXBuildFile; fileRef = 895DEEF5142CECB7001763FC /* XTSideBarTableCellView.m */; };
		896B05D015796D2A003B0C24 /* XTHistoryViewControllerTest.m in Sources */ = {isa = PBXBuildFile; fileRef = 896B05CF15796D2A003B0C24 /* XTHistoryViewControllerTest.m */; };
		89794F671452839500E38ACC /* XTStatusView.xib in Resources */ = {isa = PBXBuildFile; fileRef = 89794F651452839500E38ACC /* XTStatusView.xib */; };
		89794F8C1458CC9B00E38ACC /* XTOutputViewController.m in Sources */ = {isa = PBXBuildFile; fileRef = 89794F8A1458CC9B00E38ACC /* XTOutputViewController.m */; };
		89794F8D1458CC9B00E38ACC /* XTOutputViewController.xib in Resources */ = {isa = PBXBuildFile; fileRef = 89794F8B1458CC9B00E38ACC /* XTOutputViewController.xib */; };
		89991CDD144E3FF400097A99 /* XTStatusView.m in Sources */ = {isa = PBXBuildFile; fileRef = 89991CDC144E3FF400097A99 /* XTStatusView.m */; };
		899DB1921CE109C700760270 /* XTWorkspaceTreeBuilder.swift in Sources */ = {isa = PBXBuildFile; fileRef = 899DB18D1CE0EA3A00760270 /* XTWorkspaceTreeBuilder.swift */; };
		899DB1A21CE5022400760270 /* XTCommitEntryController.swift in Sources */ = {isa = PBXBuildFile; fileRef = 899DB1A01CE5022400760270 /* XTCommitEntryController.swift */; };
		899DB1A31CE5022400760270 /* XTCommitEntryController.xib in Resources */ = {isa = PBXBuildFile; fileRef = 899DB1A11CE5022400760270 /* XTCommitEntryController.xib */; };
		89A6EA2814478DA40089B212 /* XTAppDelegate.m in Sources */ = {isa = PBXBuildFile; fileRef = 89A6EA2714478DA40089B212 /* XTAppDelegate.m */; };
		89AC82431806769A00402955 /* XTWebViewController.m in Sources */ = {isa = PBXBuildFile; fileRef = 89AC82421806769A00402955 /* XTWebViewController.m */; };
		89BEB8BC157B587600FED57B /* OCMock.framework in CopyFiles */ = {isa = PBXBuildFile; fileRef = DD592095156EEF40005FBB0F /* OCMock.framework */; };
		89CD209217089D220051C3D4 /* XTCategoryTests.m in Sources */ = {isa = PBXBuildFile; fileRef = 89CD209117089D220051C3D4 /* XTCategoryTests.m */; };
		89D47943170894A200C04D89 /* NSAttributedString+XTExtensions.m in Sources */ = {isa = PBXBuildFile; fileRef = 89D47942170894A200C04D89 /* NSAttributedString+XTExtensions.m */; };
		89D6FE6F17D2F89D00633798 /* XTCommitHeaderViewController.m in Sources */ = {isa = PBXBuildFile; fileRef = 89D6FE6E17D2F89D00633798 /* XTCommitHeaderViewController.m */; };
		89D6FE7D17D8457700633798 /* XTCommitHeaderTest.m in Sources */ = {isa = PBXBuildFile; fileRef = 89D6FE7C17D8457700633798 /* XTCommitHeaderTest.m */; };
		89D8BDE91CED1FE700D640AA /* add.png in Resources */ = {isa = PBXBuildFile; fileRef = 89D8BDE71CED1FE700D640AA /* add.png */; };
		89D8BDEA1CED1FE700D640AA /* add@2x.png in Resources */ = {isa = PBXBuildFile; fileRef = 89D8BDE81CED1FE700D640AA /* add@2x.png */; };
		89D8BDF81CED200B00D640AA /* conflict.png in Resources */ = {isa = PBXBuildFile; fileRef = 89D8BDF21CED200B00D640AA /* conflict.png */; };
		89D8BDF91CED200B00D640AA /* conflict@2x.png in Resources */ = {isa = PBXBuildFile; fileRef = 89D8BDF31CED200B00D640AA /* conflict@2x.png */; };
		89D8BDFA1CED200B00D640AA /* delete.png in Resources */ = {isa = PBXBuildFile; fileRef = 89D8BDF41CED200B00D640AA /* delete.png */; };
		89D8BDFB1CED200B00D640AA /* delete@2x.png in Resources */ = {isa = PBXBuildFile; fileRef = 89D8BDF51CED200B00D640AA /* delete@2x.png */; };
		89D8BDFC1CED200B00D640AA /* modify.png in Resources */ = {isa = PBXBuildFile; fileRef = 89D8BDF61CED200B00D640AA /* modify.png */; };
		89D8BDFD1CED200B00D640AA /* modify@2x.png in Resources */ = {isa = PBXBuildFile; fileRef = 89D8BDF71CED200B00D640AA /* modify@2x.png */; };
		89D8BE001CED203900D640AA /* stage.png in Resources */ = {isa = PBXBuildFile; fileRef = 89D8BDFE1CED203900D640AA /* stage.png */; };
		89D8BE011CED203900D640AA /* stage@2x.png in Resources */ = {isa = PBXBuildFile; fileRef = 89D8BDFF1CED203900D640AA /* stage@2x.png */; };
		89D8BE221CF0A4ED00D640AA /* XTRolloverButton.swift in Sources */ = {isa = PBXBuildFile; fileRef = 89D8BE211CF0A4ED00D640AA /* XTRolloverButton.swift */; };
		89D8BE251CF35C7000D640AA /* unstage.png in Resources */ = {isa = PBXBuildFile; fileRef = 89D8BE231CF35C7000D640AA /* unstage.png */; };
		89D8BE261CF35C7000D640AA /* unstage@2x.png in Resources */ = {isa = PBXBuildFile; fileRef = 89D8BE241CF35C7000D640AA /* unstage@2x.png */; };
		89D8BE3B1CF4DB9400D640AA /* XTRepositoryWatcher.m in Sources */ = {isa = PBXBuildFile; fileRef = 89D8BE3A1CF4DB9400D640AA /* XTRepositoryWatcher.m */; };
		89D8BE581CF8E9C900D640AA /* blameTemplate.png in Resources */ = {isa = PBXBuildFile; fileRef = 89D8BE501CF8E9C800D640AA /* blameTemplate.png */; };
		89D8BE591CF8E9C900D640AA /* blameTemplate@2x.png in Resources */ = {isa = PBXBuildFile; fileRef = 89D8BE511CF8E9C800D640AA /* blameTemplate@2x.png */; };
		89D8BE5A1CF8E9C900D640AA /* diffTemplate.png in Resources */ = {isa = PBXBuildFile; fileRef = 89D8BE521CF8E9C800D640AA /* diffTemplate.png */; };
		89D8BE5B1CF8E9C900D640AA /* diffTemplate@2x.png in Resources */ = {isa = PBXBuildFile; fileRef = 89D8BE531CF8E9C800D640AA /* diffTemplate@2x.png */; };
		89D8BE5C1CF8E9C900D640AA /* historyTemplate.png in Resources */ = {isa = PBXBuildFile; fileRef = 89D8BE541CF8E9C800D640AA /* historyTemplate.png */; };
		89D8BE5D1CF8E9C900D640AA /* historyTemplate@2x.png in Resources */ = {isa = PBXBuildFile; fileRef = 89D8BE551CF8E9C800D640AA /* historyTemplate@2x.png */; };
		89D8BE5E1CF8E9C900D640AA /* textTemplate.png in Resources */ = {isa = PBXBuildFile; fileRef = 89D8BE561CF8E9C800D640AA /* textTemplate.png */; };
		89D8BE5F1CF8E9C900D640AA /* textTemplate@2x.png in Resources */ = {isa = PBXBuildFile; fileRef = 89D8BE571CF8E9C900D640AA /* textTemplate@2x.png */; };
		89E927DD17E972D60093DA6C /* WebKit.framework in Frameworks */ = {isa = PBXBuildFile; fileRef = 31A8939F13E9DA5B008BE0C2 /* WebKit.framework */; };
		89E927DF17E977340093DA6C /* expected header.html in Resources */ = {isa = PBXBuildFile; fileRef = 89E927DE17E977340093DA6C /* expected header.html */; };
		89FE824815A716E800E2EA2A /* XTRepositoryTests.m in Sources */ = {isa = PBXBuildFile; fileRef = 89FE824715A716E800E2EA2A /* XTRepositoryTests.m */; };
		C358653114048A3F00060C53 /* XTRepository.m in Sources */ = {isa = PBXBuildFile; fileRef = C358653014048A3F00060C53 /* XTRepository.m */; };
		C3D6D31313E8E65700AF50B0 /* PBGitHistoryGrapher.m in Sources */ = {isa = PBXBuildFile; fileRef = C3D6D31113E8E65700AF50B0 /* PBGitHistoryGrapher.m */; };
		C3D6D31613E8E6BC00AF50B0 /* PBGitGrapher.mm in Sources */ = {isa = PBXBuildFile; fileRef = C3D6D31413E8E6BC00AF50B0 /* PBGitGrapher.mm */; };
		C3D6D31913E8E6E400AF50B0 /* PBGraphCellInfo.m in Sources */ = {isa = PBXBuildFile; fileRef = C3D6D31713E8E6E400AF50B0 /* PBGraphCellInfo.m */; };
		C3D6D31F13E8E7E700AF50B0 /* PBGitLane.mm in Sources */ = {isa = PBXBuildFile; fileRef = C3D6D31D13E8E7E700AF50B0 /* PBGitLane.mm */; };
		C3D6D32213E91EDC00AF50B0 /* PBGitRevisionCell.m in Sources */ = {isa = PBXBuildFile; fileRef = C3D6D32013E91EDC00AF50B0 /* PBGitRevisionCell.m */; };
		C3FA470113D0F8E200AC4F9B /* Cocoa.framework in Frameworks */ = {isa = PBXBuildFile; fileRef = C3FA470013D0F8E200AC4F9B /* Cocoa.framework */; };
		C3FA470B13D0F8E200AC4F9B /* InfoPlist.strings in Resources */ = {isa = PBXBuildFile; fileRef = C3FA470913D0F8E200AC4F9B /* InfoPlist.strings */; };
		C3FA470E13D0F8E200AC4F9B /* main.m in Sources */ = {isa = PBXBuildFile; fileRef = C3FA470D13D0F8E200AC4F9B /* main.m */; };
		C3FA471113D0F8E200AC4F9B /* Credits.rtf in Resources */ = {isa = PBXBuildFile; fileRef = C3FA470F13D0F8E200AC4F9B /* Credits.rtf */; };
		C3FA471413D0F8E200AC4F9B /* XTDocument.m in Sources */ = {isa = PBXBuildFile; fileRef = C3FA471313D0F8E200AC4F9B /* XTDocument.m */; };
		C3FA471713D0F8E200AC4F9B /* XTDocument.xib in Resources */ = {isa = PBXBuildFile; fileRef = C3FA471513D0F8E200AC4F9B /* XTDocument.xib */; };
		C3FA471A13D0F8E300AC4F9B /* MainMenu.xib in Resources */ = {isa = PBXBuildFile; fileRef = C3FA471813D0F8E300AC4F9B /* MainMenu.xib */; };
		C3FA472913D0F8E300AC4F9B /* InfoPlist.strings in Resources */ = {isa = PBXBuildFile; fileRef = C3FA472713D0F8E300AC4F9B /* InfoPlist.strings */; };
		C3FA472E13D0F8E300AC4F9B /* XTTest.m in Sources */ = {isa = PBXBuildFile; fileRef = C3FA472D13D0F8E300AC4F9B /* XTTest.m */; };
		C90FD5961D217D5B00A30570 /* XTFetchPanelController.swift in Sources */ = {isa = PBXBuildFile; fileRef = C90FD5941D217D5B00A30570 /* XTFetchPanelController.swift */; };
		C90FD5971D217D5B00A30570 /* XTFetchPanelController.xib in Resources */ = {isa = PBXBuildFile; fileRef = C90FD5951D217D5B00A30570 /* XTFetchPanelController.xib */; };
		C90FD5981D21AAA100A30570 /* XTFetchPanelController.swift in Sources */ = {isa = PBXBuildFile; fileRef = C90FD5941D217D5B00A30570 /* XTFetchPanelController.swift */; };
		C91610231D1DE994005A3142 /* fetchTemplate.png in Resources */ = {isa = PBXBuildFile; fileRef = C91610191D1DE994005A3142 /* fetchTemplate.png */; };
		C91610241D1DE994005A3142 /* fetchTemplate@2x.png in Resources */ = {isa = PBXBuildFile; fileRef = C916101A1D1DE994005A3142 /* fetchTemplate@2x.png */; };
		C91610251D1DE994005A3142 /* mergeTemplate.png in Resources */ = {isa = PBXBuildFile; fileRef = C916101B1D1DE994005A3142 /* mergeTemplate.png */; };
		C91610261D1DE994005A3142 /* mergeTemplate@2x.png in Resources */ = {isa = PBXBuildFile; fileRef = C916101C1D1DE994005A3142 /* mergeTemplate@2x.png */; };
		C91610271D1DE994005A3142 /* pullRequestTemplate.png in Resources */ = {isa = PBXBuildFile; fileRef = C916101D1D1DE994005A3142 /* pullRequestTemplate.png */; };
		C91610281D1DE994005A3142 /* pullRequestTemplate@2x.png in Resources */ = {isa = PBXBuildFile; fileRef = C916101E1D1DE994005A3142 /* pullRequestTemplate@2x.png */; };
		C91610291D1DE994005A3142 /* pullTemplate.png in Resources */ = {isa = PBXBuildFile; fileRef = C916101F1D1DE994005A3142 /* pullTemplate.png */; };
		C916102A1D1DE994005A3142 /* pullTemplate@2x.png in Resources */ = {isa = PBXBuildFile; fileRef = C91610201D1DE994005A3142 /* pullTemplate@2x.png */; };
		C916102B1D1DE994005A3142 /* pushTemplate.png in Resources */ = {isa = PBXBuildFile; fileRef = C91610211D1DE994005A3142 /* pushTemplate.png */; };
		C916102C1D1DE994005A3142 /* pushTemplate@2x.png in Resources */ = {isa = PBXBuildFile; fileRef = C91610221D1DE994005A3142 /* pushTemplate@2x.png */; };
		C926804E1D074EC500E422FA /* XTFileChangesModel.swift in Sources */ = {isa = PBXBuildFile; fileRef = C926804D1D074EC500E422FA /* XTFileChangesModel.swift */; };
		C92A7B261D1DD1CD00D2B944 /* folderTemplate.png in Resources */ = {isa = PBXBuildFile; fileRef = C92A7B241D1DD1CD00D2B944 /* folderTemplate.png */; };
		C92A7B271D1DD1CD00D2B944 /* folderTemplate@2x.png in Resources */ = {isa = PBXBuildFile; fileRef = C92A7B251D1DD1CD00D2B944 /* folderTemplate@2x.png */; };
		C948D5B71D2C6A4800F72A27 /* XTAccountsPrefsController.swift in Sources */ = {isa = PBXBuildFile; fileRef = C948D5B61D2C6A4800F72A27 /* XTAccountsPrefsController.swift */; };
		C957B84B1D2D53040040F858 /* XTSheetController.swift in Sources */ = {isa = PBXBuildFile; fileRef = C957B84A1D2D53040040F858 /* XTSheetController.swift */; };
		C957B8541D2D533C0040F858 /* XTAddAccountController.swift in Sources */ = {isa = PBXBuildFile; fileRef = C957B8531D2D533C0040F858 /* XTAddAccountController.swift */; };
		C957B8561D2D65FF0040F858 /* XTAccountsPrefsController.xib in Resources */ = {isa = PBXBuildFile; fileRef = C957B8551D2D65FF0040F858 /* XTAccountsPrefsController.xib */; };
		C957B85B1D2D6A3C0040F858 /* bitbucketTemplate.png in Resources */ = {isa = PBXBuildFile; fileRef = C957B8571D2D6A3C0040F858 /* bitbucketTemplate.png */; };
		C957B85C1D2D6A3C0040F858 /* bitbucketTemplate@2x.png in Resources */ = {isa = PBXBuildFile; fileRef = C957B8581D2D6A3C0040F858 /* bitbucketTemplate@2x.png */; };
		C957B85D1D2D6A3C0040F858 /* githubTemplate.png in Resources */ = {isa = PBXBuildFile; fileRef = C957B8591D2D6A3C0040F858 /* githubTemplate.png */; };
		C957B85E1D2D6A3C0040F858 /* githubTemplate@2x.png in Resources */ = {isa = PBXBuildFile; fileRef = C957B85A1D2D6A3C0040F858 /* githubTemplate@2x.png */; };
		C957B8611D2D6D900040F858 /* teamcityTemplate.png in Resources */ = {isa = PBXBuildFile; fileRef = C957B85F1D2D6D900040F858 /* teamcityTemplate.png */; };
		C957B8621D2D6D900040F858 /* teamcityTemplate@2x.png in Resources */ = {isa = PBXBuildFile; fileRef = C957B8601D2D6D900040F858 /* teamcityTemplate@2x.png */; };
		C957B8661D2D8D500040F858 /* XTKeychain.swift in Sources */ = {isa = PBXBuildFile; fileRef = C957B8651D2D8D500040F858 /* XTKeychain.swift */; };
		C957B8721D2DB44E0040F858 /* XTRemoteSettingsController.swift in Sources */ = {isa = PBXBuildFile; fileRef = C957B8701D2DB44E0040F858 /* XTRemoteSettingsController.swift */; };
		C957B8731D2DB44E0040F858 /* XTRemoteSettingsController.xib in Resources */ = {isa = PBXBuildFile; fileRef = C957B8711D2DB44E0040F858 /* XTRemoteSettingsController.xib */; };
		C957B87C1D2DBBC00040F858 /* XTAccountsManager.swift in Sources */ = {isa = PBXBuildFile; fileRef = C957B87B1D2DBBC00040F858 /* XTAccountsManager.swift */; };
		C9C7730C1D26EE1C00329493 /* XTPrefsWindowController.swift in Sources */ = {isa = PBXBuildFile; fileRef = C9C7730A1D26EE1C00329493 /* XTPrefsWindowController.swift */; };
		C9C7730D1D26EE1C00329493 /* XTPrefsWindowController.xib in Resources */ = {isa = PBXBuildFile; fileRef = C9C7730B1D26EE1C00329493 /* XTPrefsWindowController.xib */; };
		C94866B61D256C24000BDB0A /* XTFetchController.swift in Sources */ = {isa = PBXBuildFile; fileRef = C94866B51D256C24000BDB0A /* XTFetchController.swift */; };
		C94866C01D25861E000BDB0A /* XTPasswordPanelController.swift in Sources */ = {isa = PBXBuildFile; fileRef = C94866BE1D25861E000BDB0A /* XTPasswordPanelController.swift */; };
		C94866C11D25861E000BDB0A /* XTPasswordPanelController.xib in Resources */ = {isa = PBXBuildFile; fileRef = C94866BF1D25861E000BDB0A /* XTPasswordPanelController.xib */; };
		C94866C31D258E88000BDB0A /* XTSheetController.swift in Sources */ = {isa = PBXBuildFile; fileRef = C94866C21D258E88000BDB0A /* XTSheetController.swift */; };
		C97328681D11FFC400C56B9E /* XTWorkspaceTreeBuilder.swift in Sources */ = {isa = PBXBuildFile; fileRef = 899DB18D1CE0EA3A00760270 /* XTWorkspaceTreeBuilder.swift */; };
		C9C773011D26DC0700329493 /* XTConfig.swift in Sources */ = {isa = PBXBuildFile; fileRef = C9C773001D26DC0700329493 /* XTConfig.swift */; };
		C9E640121D1095C700192454 /* XTFileChangesModelTest.swift in Sources */ = {isa = PBXBuildFile; fileRef = C9E640111D1095C700192454 /* XTFileChangesModelTest.swift */; };
		C9E9A37D1D0B5706007BFABF /* XTWIndowController.swift in Sources */ = {isa = PBXBuildFile; fileRef = C9E9A37C1D0B5706007BFABF /* XTWIndowController.swift */; };
		C9E9A3861D0F20F4007BFABF /* XTFileChangesModel.swift in Sources */ = {isa = PBXBuildFile; fileRef = C926804D1D074EC500E422FA /* XTFileChangesModel.swift */; };
		C9E9A3871D0F21B6007BFABF /* XTSidebarItem.swift in Sources */ = {isa = PBXBuildFile; fileRef = C9F78B131D0896AF008490EA /* XTSidebarItem.swift */; };
		C9EB87241D01D93400C47D13 /* XTStash.swift in Sources */ = {isa = PBXBuildFile; fileRef = C9EB87231D01D93400C47D13 /* XTStash.swift */; };
		C9EB87321D05D35800C47D13 /* XTStashTest.swift in Sources */ = {isa = PBXBuildFile; fileRef = C9EB87311D05D35800C47D13 /* XTStashTest.swift */; };
		C9EB873B1D05F3B800C47D13 /* XTStash.swift in Sources */ = {isa = PBXBuildFile; fileRef = C9EB87231D01D93400C47D13 /* XTStash.swift */; };
		C9F78B141D0896AF008490EA /* XTSidebarItem.swift in Sources */ = {isa = PBXBuildFile; fileRef = C9F78B131D0896AF008490EA /* XTSidebarItem.swift */; };
		C9F7A0A31D2EEA6600BB8526 /* XTConfig.swift in Sources */ = {isa = PBXBuildFile; fileRef = C9F7A0A21D2EEA6600BB8526 /* XTConfig.swift */; };
		C9F7A0A51D2EF54E00BB8526 /* XTConfigTest.swift in Sources */ = {isa = PBXBuildFile; fileRef = C9F7A0A41D2EF54E00BB8526 /* XTConfigTest.swift */; };
		C9F7A0A61D2EF55700BB8526 /* XTConfig.swift in Sources */ = {isa = PBXBuildFile; fileRef = C9F7A0A21D2EEA6600BB8526 /* XTConfig.swift */; };
		C9F7A0A71D2EF63100BB8526 /* XTAccountsManager.swift in Sources */ = {isa = PBXBuildFile; fileRef = C957B87B1D2DBBC00040F858 /* XTAccountsManager.swift */; };
		C9F7A0A81D2EF64500BB8526 /* XTRemoteSettingsController.swift in Sources */ = {isa = PBXBuildFile; fileRef = C957B8701D2DB44E0040F858 /* XTRemoteSettingsController.swift */; };
		C9F7A0A91D2EF9CD00BB8526 /* XTSheetController.swift in Sources */ = {isa = PBXBuildFile; fileRef = C957B84A1D2D53040040F858 /* XTSheetController.swift */; };
		DD00725613E76DFB003B4120 /* Xit.icns in Resources */ = {isa = PBXBuildFile; fileRef = DD00725513E76DFB003B4120 /* Xit.icns */; };
		DD07B07816A5D2A80012AC19 /* XTSideBarOutlineView.m in Sources */ = {isa = PBXBuildFile; fileRef = DD07B07716A5D2A80012AC19 /* XTSideBarOutlineView.m */; };
		DD07B08916B313A60012AC19 /* XTRefFormatter.m in Sources */ = {isa = PBXBuildFile; fileRef = DD07B08816B313A60012AC19 /* XTRefFormatter.m */; };
		DD3D94F318254442004AF532 /* XTFileListDataSourceBase.m in Sources */ = {isa = PBXBuildFile; fileRef = DD3D94F218254442004AF532 /* XTFileListDataSourceBase.m */; };
		DD3D9535182B5EC7004AF532 /* XTFileChangesDataSourceTest.m in Sources */ = {isa = PBXBuildFile; fileRef = DD3D9534182B5EC7004AF532 /* XTFileChangesDataSourceTest.m */; };
		DD592093156EEE64005FBB0F /* Cocoa.framework in Frameworks */ = {isa = PBXBuildFile; fileRef = C3FA470013D0F8E200AC4F9B /* Cocoa.framework */; };
		DD592096156EEF40005FBB0F /* OCMock.framework in Frameworks */ = {isa = PBXBuildFile; fileRef = DD592095156EEF40005FBB0F /* OCMock.framework */; };
		DD858B1F17FFDCB900264F7D /* XTTextPreviewController.m in Sources */ = {isa = PBXBuildFile; fileRef = DD858B1E17FFDCB900264F7D /* XTTextPreviewController.m */; };
		DD858B2C1801325500264F7D /* CoreServices.framework in Frameworks */ = {isa = PBXBuildFile; fileRef = DD858B2B1801325500264F7D /* CoreServices.framework */; };
		DD96C931175B76990003A30C /* splitter.png in Resources */ = {isa = PBXBuildFile; fileRef = DD96C930175B76990003A30C /* splitter.png */; };
		DD96C939175ECE690003A30C /* XTFileViewController.m in Sources */ = {isa = PBXBuildFile; fileRef = DD96C938175ECE690003A30C /* XTFileViewController.m */; };
		DD96C9A6176977470003A30C /* ObjectiveGit.framework in Frameworks */ = {isa = PBXBuildFile; fileRef = DD96C99A176976FE0003A30C /* ObjectiveGit.framework */; };
		DD98CFF3181ADFC5008B79C9 /* CFRunLoop+Extensions.c in Sources */ = {isa = PBXBuildFile; fileRef = DD98CFF2181ADFC5008B79C9 /* CFRunLoop+Extensions.c */; };
		DD98D0021822FFE2008B79C9 /* XTFileChangesDataSource.m in Sources */ = {isa = PBXBuildFile; fileRef = DD98D0011822FFE2008B79C9 /* XTFileChangesDataSource.m */; };
		DD997DDA173B409500C7DF82 /* HistoryView Menus.xib in Resources */ = {isa = PBXBuildFile; fileRef = DD997DD8173B409500C7DF82 /* HistoryView Menus.xib */; };
		DD997DF81746F40D00C7DF82 /* XTFileViewController.xib in Resources */ = {isa = PBXBuildFile; fileRef = DD997DF71746F40D00C7DF82 /* XTFileViewController.xib */; };
		DD9C1B8F160239DD0001FE9B /* XTRefToken.m in Sources */ = {isa = PBXBuildFile; fileRef = DD9C1B8E160239DD0001FE9B /* XTRefToken.m */; };
		DD9D5E9C183EA33F00EBC1C7 /* XTFileDiffController.m in Sources */ = {isa = PBXBuildFile; fileRef = DD9D5E9B183EA33F00EBC1C7 /* XTFileDiffController.m */; };
		DDA8A63A17F5B6CE00AD9808 /* added.png in Resources */ = {isa = PBXBuildFile; fileRef = DDA8A63017F5B6CE00AD9808 /* added.png */; };
		DDA8A63B17F5B6CE00AD9808 /* added@2x.png in Resources */ = {isa = PBXBuildFile; fileRef = DDA8A63117F5B6CE00AD9808 /* added@2x.png */; };
		DDA8A63C17F5B6CE00AD9808 /* copied.png in Resources */ = {isa = PBXBuildFile; fileRef = DDA8A63217F5B6CE00AD9808 /* copied.png */; };
		DDA8A63D17F5B6CE00AD9808 /* copied@2x.png in Resources */ = {isa = PBXBuildFile; fileRef = DDA8A63317F5B6CE00AD9808 /* copied@2x.png */; };
		DDA8A63E17F5B6CE00AD9808 /* deleted.png in Resources */ = {isa = PBXBuildFile; fileRef = DDA8A63417F5B6CE00AD9808 /* deleted.png */; };
		DDA8A63F17F5B6CE00AD9808 /* deleted@2x.png in Resources */ = {isa = PBXBuildFile; fileRef = DDA8A63517F5B6CE00AD9808 /* deleted@2x.png */; };
		DDA8A64017F5B6CE00AD9808 /* modified.png in Resources */ = {isa = PBXBuildFile; fileRef = DDA8A63617F5B6CE00AD9808 /* modified.png */; };
		DDA8A64117F5B6CE00AD9808 /* modified@2x.png in Resources */ = {isa = PBXBuildFile; fileRef = DDA8A63717F5B6CE00AD9808 /* modified@2x.png */; };
		DDA8A64217F5B6CE00AD9808 /* renamed.png in Resources */ = {isa = PBXBuildFile; fileRef = DDA8A63817F5B6CE00AD9808 /* renamed.png */; };
		DDA8A64317F5B6CE00AD9808 /* renamed@2x.png in Resources */ = {isa = PBXBuildFile; fileRef = DDA8A63917F5B6CE00AD9808 /* renamed@2x.png */; };
		DDA8A65F17F9ECED00AD9808 /* mixed.png in Resources */ = {isa = PBXBuildFile; fileRef = DDA8A65D17F9ECED00AD9808 /* mixed.png */; };
		DDA8A66017F9ECED00AD9808 /* mixed@2x.png in Resources */ = {isa = PBXBuildFile; fileRef = DDA8A65E17F9ECED00AD9808 /* mixed@2x.png */; };
		DDB9319516EC12B100A6ABC6 /* XTRefTokenTest.m in Sources */ = {isa = PBXBuildFile; fileRef = DDB9319416EC12B100A6ABC6 /* XTRefTokenTest.m */; };
		DDC75B8315D08E8F0087F2D4 /* NSDate+Extensions.m in Sources */ = {isa = PBXBuildFile; fileRef = DDC75B8215D08E8F0087F2D4 /* NSDate+Extensions.m */; };
		DDD4708116F3E7B000CA76FF /* XTPreviewItem.m in Sources */ = {isa = PBXBuildFile; fileRef = DDD4708016F3E7B000CA76FF /* XTPreviewItem.m */; };
		DDD4708516F96F7E00CA76FF /* QuickLook.framework in Frameworks */ = {isa = PBXBuildFile; fileRef = DDD4708416F96F7E00CA76FF /* QuickLook.framework */; };
		DDD4708716F9701600CA76FF /* Quartz.framework in Frameworks */ = {isa = PBXBuildFile; fileRef = DDD4708616F9701600CA76FF /* Quartz.framework */; };
		DDDA447215B0EA4700DF407B /* XTRepository+Parsing.m in Sources */ = {isa = PBXBuildFile; fileRef = DDDA447115B0EA4700DF407B /* XTRepository+Parsing.m */; };
		DDDDAF1418162212009F8BA1 /* XTQueueUtils.c in Sources */ = {isa = PBXBuildFile; fileRef = DDDDAF1318162212009F8BA1 /* XTQueueUtils.c */; };
		DDE55DDF1613C6C000CCAC03 /* XTModDateTracker.m in Sources */ = {isa = PBXBuildFile; fileRef = DDE55DDE1613C6C000CCAC03 /* XTModDateTracker.m */; };
/* End PBXBuildFile section */

/* Begin PBXContainerItemProxy section */
		89E6384C1C8651E400B7BB42 /* PBXContainerItemProxy */ = {
			isa = PBXContainerItemProxy;
			containerPortal = DD96C98F176976FC0003A30C /* ObjectiveGitFramework.xcodeproj */;
			proxyType = 2;
			remoteGlobalIDString = F879D8361B4B7F7C002D5C07;
			remoteInfo = "ObjectiveGit-iOSTests";
		};
		C3FA472213D0F8E300AC4F9B /* PBXContainerItemProxy */ = {
			isa = PBXContainerItemProxy;
			containerPortal = C3FA46F313D0F8E200AC4F9B /* Project object */;
			proxyType = 1;
			remoteGlobalIDString = C3FA46FB13D0F8E200AC4F9B;
			remoteInfo = Xit;
		};
		DD96C999176976FE0003A30C /* PBXContainerItemProxy */ = {
			isa = PBXContainerItemProxy;
			containerPortal = DD96C98F176976FC0003A30C /* ObjectiveGitFramework.xcodeproj */;
			proxyType = 2;
			remoteGlobalIDString = 8DC2EF5B0486A6940098B216;
			remoteInfo = ObjectiveGit;
		};
		DD96C99B176976FE0003A30C /* PBXContainerItemProxy */ = {
			isa = PBXContainerItemProxy;
			containerPortal = DD96C98F176976FC0003A30C /* ObjectiveGitFramework.xcodeproj */;
			proxyType = 2;
			remoteGlobalIDString = 88F05A6B16011E5400B7AD1D;
			remoteInfo = ObjectiveGitTests;
		};
		DD96C99D176976FE0003A30C /* PBXContainerItemProxy */ = {
			isa = PBXContainerItemProxy;
			containerPortal = DD96C98F176976FC0003A30C /* ObjectiveGitFramework.xcodeproj */;
			proxyType = 2;
			remoteGlobalIDString = 04DB4645133AB57600D9C624;
			remoteInfo = "ObjectiveGit-iOS";
		};
		DD96C9A41769772E0003A30C /* PBXContainerItemProxy */ = {
			isa = PBXContainerItemProxy;
			containerPortal = DD96C98F176976FC0003A30C /* ObjectiveGitFramework.xcodeproj */;
			proxyType = 1;
			remoteGlobalIDString = 8DC2EF4F0486A6940098B216;
			remoteInfo = ObjectiveGit;
		};
/* End PBXContainerItemProxy section */

/* Begin PBXCopyFilesBuildPhase section */
		89BEB8BB157B586F00FED57B /* CopyFiles */ = {
			isa = PBXCopyFilesBuildPhase;
			buildActionMask = 2147483647;
			dstPath = "";
			dstSubfolderSpec = 16;
			files = (
				89BEB8BC157B587600FED57B /* OCMock.framework in CopyFiles */,
			);
			runOnlyForDeploymentPostprocessing = 0;
		};
/* End PBXCopyFilesBuildPhase section */

/* Begin PBXFileReference section */
		313014A913EB653F0017A2A1 /* XTSideBarDataSorceTests.m */ = {isa = PBXFileReference; fileEncoding = 4; indentWidth = 2; lastKnownFileType = sourcecode.c.objc; lineEnding = 0; path = XTSideBarDataSorceTests.m; sourceTree = "<group>"; tabWidth = 2; xcLanguageSpecificationIdentifier = xcode.lang.objc; };
		313014AE13EB65DB0017A2A1 /* XTHistoryDataSorceTests.m */ = {isa = PBXFileReference; fileEncoding = 4; indentWidth = 2; lastKnownFileType = sourcecode.c.objc; lineEnding = 0; path = XTHistoryDataSorceTests.m; sourceTree = "<group>"; tabWidth = 2; xcLanguageSpecificationIdentifier = xcode.lang.objc; };
		31355B0713EA139700C33AAB /* CoreFoundation.framework */ = {isa = PBXFileReference; lastKnownFileType = wrapper.framework; name = CoreFoundation.framework; path = System/Library/Frameworks/CoreFoundation.framework; sourceTree = SDKROOT; };
		3174966313DF896E004C5546 /* XTHistoryDataSource.h */ = {isa = PBXFileReference; fileEncoding = 4; indentWidth = 2; lastKnownFileType = sourcecode.c.h; path = XTHistoryDataSource.h; sourceTree = "<group>"; tabWidth = 2; };
		3174966413DF896E004C5546 /* XTHistoryDataSource.m */ = {isa = PBXFileReference; fileEncoding = 4; indentWidth = 2; lastKnownFileType = sourcecode.c.objc; path = XTHistoryDataSource.m; sourceTree = "<group>"; tabWidth = 2; };
		3174966713DF8A0C004C5546 /* XTSideBarDataSource.m */ = {isa = PBXFileReference; fileEncoding = 4; indentWidth = 2; lastKnownFileType = sourcecode.c.objc; path = XTSideBarDataSource.m; sourceTree = "<group>"; tabWidth = 2; };
		3174966C13DFF94C004C5546 /* XTHistoryItem.h */ = {isa = PBXFileReference; fileEncoding = 4; indentWidth = 2; lastKnownFileType = sourcecode.c.h; path = XTHistoryItem.h; sourceTree = "<group>"; tabWidth = 2; };
		3174966D13DFF94C004C5546 /* XTHistoryItem.m */ = {isa = PBXFileReference; fileEncoding = 4; indentWidth = 2; lastKnownFileType = sourcecode.c.objc; path = XTHistoryItem.m; sourceTree = "<group>"; tabWidth = 2; };
		3199BABC142079BB008AAA4F /* XTFileListDataSourceTest.m */ = {isa = PBXFileReference; fileEncoding = 4; lastKnownFileType = sourcecode.c.objc; lineEnding = 0; path = XTFileListDataSourceTest.m; sourceTree = "<group>"; xcLanguageSpecificationIdentifier = xcode.lang.objc; };
		3199BABE14207CFB008AAA4F /* XTFileTreeDataSource.h */ = {isa = PBXFileReference; fileEncoding = 4; lastKnownFileType = sourcecode.c.h; path = XTFileTreeDataSource.h; sourceTree = "<group>"; };
		3199BABF14207CFB008AAA4F /* XTFileTreeDataSource.m */ = {isa = PBXFileReference; fileEncoding = 4; lastKnownFileType = sourcecode.c.objc; lineEnding = 0; path = XTFileTreeDataSource.m; sourceTree = "<group>"; xcLanguageSpecificationIdentifier = xcode.lang.objc; };
		31A8939F13E9DA5B008BE0C2 /* WebKit.framework */ = {isa = PBXFileReference; lastKnownFileType = wrapper.framework; name = WebKit.framework; path = System/Library/Frameworks/WebKit.framework; sourceTree = SDKROOT; };
		31C7C12C13EC738200A65FE9 /* NSMutableDictionary+MultiObjectForKey.h */ = {isa = PBXFileReference; fileEncoding = 4; indentWidth = 2; lastKnownFileType = sourcecode.c.h; path = "NSMutableDictionary+MultiObjectForKey.h"; sourceTree = "<group>"; };
		31C7C12D13EC738200A65FE9 /* NSMutableDictionary+MultiObjectForKey.m */ = {isa = PBXFileReference; fileEncoding = 4; indentWidth = 2; lastKnownFileType = sourcecode.c.objc; path = "NSMutableDictionary+MultiObjectForKey.m"; sourceTree = "<group>"; };
		31C7C13013ECC74C00A65FE9 /* XTHistoryViewController.h */ = {isa = PBXFileReference; fileEncoding = 4; lastKnownFileType = sourcecode.c.h; path = XTHistoryViewController.h; sourceTree = "<group>"; tabWidth = 2; };
		31C7C13113ECC74C00A65FE9 /* XTHistoryViewController.m */ = {isa = PBXFileReference; fileEncoding = 4; lastKnownFileType = sourcecode.c.objc; path = XTHistoryViewController.m; sourceTree = "<group>"; tabWidth = 2; };
		31C7C13213ECC74C00A65FE9 /* XTHistoryViewController.xib */ = {isa = PBXFileReference; fileEncoding = 4; lastKnownFileType = file.xib; path = XTHistoryViewController.xib; sourceTree = "<group>"; };
		31F1E87813D3AC6D00F3B317 /* XTSideBarDataSource.h */ = {isa = PBXFileReference; fileEncoding = 4; indentWidth = 2; lastKnownFileType = sourcecode.c.h; path = XTSideBarDataSource.h; sourceTree = "<group>"; tabWidth = 2; };
		89039F551703A9FC000949A8 /* html */ = {isa = PBXFileReference; lastKnownFileType = folder; path = html; sourceTree = "<group>"; };
		894C8D911CA44A44001A4B80 /* stagingTemplate.png */ = {isa = PBXFileReference; lastKnownFileType = image.png; path = stagingTemplate.png; sourceTree = "<group>"; };
		894C8D921CA44A44001A4B80 /* stagingTemplate@2x.png */ = {isa = PBXFileReference; lastKnownFileType = image.png; path = "stagingTemplate@2x.png"; sourceTree = "<group>"; };
		894C8DAA1CBC0A1B001A4B80 /* XTFileListView.h */ = {isa = PBXFileReference; fileEncoding = 4; lastKnownFileType = sourcecode.c.h; path = XTFileListView.h; sourceTree = "<group>"; };
		894C8DAB1CBC0A1B001A4B80 /* XTFileListView.m */ = {isa = PBXFileReference; fileEncoding = 4; lastKnownFileType = sourcecode.c.objc; path = XTFileListView.m; sourceTree = "<group>"; };
		894C8DBA1CC12F3E001A4B80 /* XTPreviewController.h */ = {isa = PBXFileReference; fileEncoding = 4; lastKnownFileType = sourcecode.c.h; path = XTPreviewController.h; sourceTree = "<group>"; };
		894C8DBB1CC12F3E001A4B80 /* XTPreviewController.m */ = {isa = PBXFileReference; fileEncoding = 4; lastKnownFileType = sourcecode.c.objc; path = XTPreviewController.m; sourceTree = "<group>"; };
		894C8DE51CCD06FE001A4B80 /* Xit-Bridging-Header.h */ = {isa = PBXFileReference; lastKnownFileType = sourcecode.c.h; path = "Xit-Bridging-Header.h"; sourceTree = "<group>"; };
		8952295E1786F6F900EE514C /* FHTDelegate.h */ = {isa = PBXFileReference; fileEncoding = 4; lastKnownFileType = sourcecode.c.h; path = FHTDelegate.h; sourceTree = "<group>"; };
		8952295F1786F6F900EE514C /* FHTDelegate.m */ = {isa = PBXFileReference; fileEncoding = 4; lastKnownFileType = sourcecode.c.objc; path = FHTDelegate.m; sourceTree = "<group>"; };
		895229601786F6F900EE514C /* FHTItemView.h */ = {isa = PBXFileReference; fileEncoding = 4; lastKnownFileType = sourcecode.c.h; path = FHTItemView.h; sourceTree = "<group>"; };
		895229611786F6F900EE514C /* FHTItemView.m */ = {isa = PBXFileReference; fileEncoding = 4; lastKnownFileType = sourcecode.c.objc; path = FHTItemView.m; sourceTree = "<group>"; };
		895229621786F6F900EE514C /* FHTLCDStatusView.h */ = {isa = PBXFileReference; fileEncoding = 4; lastKnownFileType = sourcecode.c.h; path = FHTLCDStatusView.h; sourceTree = "<group>"; };
		895229631786F6F900EE514C /* FHTLCDStatusView.m */ = {isa = PBXFileReference; fileEncoding = 4; lastKnownFileType = sourcecode.c.objc; path = FHTLCDStatusView.m; sourceTree = "<group>"; };
		895229641786F6F900EE514C /* FHTToolbar.h */ = {isa = PBXFileReference; fileEncoding = 4; lastKnownFileType = sourcecode.c.h; path = FHTToolbar.h; sourceTree = "<group>"; };
		895229651786F6F900EE514C /* FHTToolbar.m */ = {isa = PBXFileReference; fileEncoding = 4; lastKnownFileType = sourcecode.c.objc; path = FHTToolbar.m; sourceTree = "<group>"; };
		8952296F1786F7AB00EE514C /* XTToolbarDelegate.h */ = {isa = PBXFileReference; fileEncoding = 4; lastKnownFileType = sourcecode.c.h; path = XTToolbarDelegate.h; sourceTree = "<group>"; };
		895229701786F7AB00EE514C /* XTToolbarDelegate.m */ = {isa = PBXFileReference; fileEncoding = 4; lastKnownFileType = sourcecode.c.objc; path = XTToolbarDelegate.m; sourceTree = "<group>"; };
		895869A41D0869D1003A9AF0 /* branchTemplate.png */ = {isa = PBXFileReference; lastKnownFileType = image.png; path = branchTemplate.png; sourceTree = "<group>"; };
		895869A51D0869D1003A9AF0 /* branchTemplate@2x.png */ = {isa = PBXFileReference; lastKnownFileType = image.png; path = "branchTemplate@2x.png"; sourceTree = "<group>"; };
		895869A61D0869D1003A9AF0 /* cloudTemplate.png */ = {isa = PBXFileReference; lastKnownFileType = image.png; path = cloudTemplate.png; sourceTree = "<group>"; };
		895869A71D0869D1003A9AF0 /* cloudTemplate@2x.png */ = {isa = PBXFileReference; lastKnownFileType = image.png; path = "cloudTemplate@2x.png"; sourceTree = "<group>"; };
		895869B61D088A46003A9AF0 /* stashTemplate.png */ = {isa = PBXFileReference; lastKnownFileType = image.png; path = stashTemplate.png; sourceTree = "<group>"; };
		895869B71D088A46003A9AF0 /* stashTemplate@2x.png */ = {isa = PBXFileReference; lastKnownFileType = image.png; path = "stashTemplate@2x.png"; sourceTree = "<group>"; };
		895869B81D088A46003A9AF0 /* submoduleTemplate.png */ = {isa = PBXFileReference; lastKnownFileType = image.png; path = submoduleTemplate.png; sourceTree = "<group>"; };
		895869B91D088A46003A9AF0 /* submoduleTemplate@2x.png */ = {isa = PBXFileReference; lastKnownFileType = image.png; path = "submoduleTemplate@2x.png"; sourceTree = "<group>"; };
		895869BA1D088A46003A9AF0 /* tagTemplate.png */ = {isa = PBXFileReference; lastKnownFileType = image.png; path = tagTemplate.png; sourceTree = "<group>"; };
		895869BB1D088A46003A9AF0 /* tagTemplate@2x.png */ = {isa = PBXFileReference; lastKnownFileType = image.png; path = "tagTemplate@2x.png"; sourceTree = "<group>"; };
		895DEEF4142CECB7001763FC /* XTSideBarTableCellView.h */ = {isa = PBXFileReference; fileEncoding = 4; indentWidth = 2; lastKnownFileType = sourcecode.c.h; path = XTSideBarTableCellView.h; sourceTree = "<group>"; tabWidth = 2; };
		895DEEF5142CECB7001763FC /* XTSideBarTableCellView.m */ = {isa = PBXFileReference; fileEncoding = 4; indentWidth = 2; lastKnownFileType = sourcecode.c.objc; path = XTSideBarTableCellView.m; sourceTree = "<group>"; tabWidth = 2; };
		896B05CF15796D2A003B0C24 /* XTHistoryViewControllerTest.m */ = {isa = PBXFileReference; fileEncoding = 4; indentWidth = 2; lastKnownFileType = sourcecode.c.objc; lineEnding = 0; path = XTHistoryViewControllerTest.m; sourceTree = "<group>"; tabWidth = 2; xcLanguageSpecificationIdentifier = xcode.lang.objc; };
		89794F661452839500E38ACC /* en */ = {isa = PBXFileReference; lastKnownFileType = file.xib; name = en; path = en.lproj/XTStatusView.xib; sourceTree = "<group>"; };
		89794F891458CC9B00E38ACC /* XTOutputViewController.h */ = {isa = PBXFileReference; fileEncoding = 4; indentWidth = 2; lastKnownFileType = sourcecode.c.h; path = XTOutputViewController.h; sourceTree = "<group>"; tabWidth = 2; };
		89794F8A1458CC9B00E38ACC /* XTOutputViewController.m */ = {isa = PBXFileReference; fileEncoding = 4; indentWidth = 2; lastKnownFileType = sourcecode.c.objc; path = XTOutputViewController.m; sourceTree = "<group>"; tabWidth = 2; };
		89794F8B1458CC9B00E38ACC /* XTOutputViewController.xib */ = {isa = PBXFileReference; fileEncoding = 4; lastKnownFileType = file.xib; path = XTOutputViewController.xib; sourceTree = "<group>"; };
		89991CDB144E3FF400097A99 /* XTStatusView.h */ = {isa = PBXFileReference; fileEncoding = 4; indentWidth = 2; lastKnownFileType = sourcecode.c.h; path = XTStatusView.h; sourceTree = "<group>"; tabWidth = 2; };
		89991CDC144E3FF400097A99 /* XTStatusView.m */ = {isa = PBXFileReference; fileEncoding = 4; indentWidth = 2; lastKnownFileType = sourcecode.c.objc; path = XTStatusView.m; sourceTree = "<group>"; tabWidth = 2; };
		899DB18D1CE0EA3A00760270 /* XTWorkspaceTreeBuilder.swift */ = {isa = PBXFileReference; fileEncoding = 4; lastKnownFileType = sourcecode.swift; path = XTWorkspaceTreeBuilder.swift; sourceTree = "<group>"; };
		899DB1A01CE5022400760270 /* XTCommitEntryController.swift */ = {isa = PBXFileReference; fileEncoding = 4; lastKnownFileType = sourcecode.swift; path = XTCommitEntryController.swift; sourceTree = "<group>"; };
		899DB1A11CE5022400760270 /* XTCommitEntryController.xib */ = {isa = PBXFileReference; fileEncoding = 4; lastKnownFileType = file.xib; path = XTCommitEntryController.xib; sourceTree = "<group>"; };
		89A6EA2614478DA40089B212 /* XTAppDelegate.h */ = {isa = PBXFileReference; fileEncoding = 4; indentWidth = 2; lastKnownFileType = sourcecode.c.h; path = XTAppDelegate.h; sourceTree = "<group>"; tabWidth = 2; };
		89A6EA2714478DA40089B212 /* XTAppDelegate.m */ = {isa = PBXFileReference; fileEncoding = 4; indentWidth = 2; lastKnownFileType = sourcecode.c.objc; path = XTAppDelegate.m; sourceTree = "<group>"; tabWidth = 2; };
		89AC82411806769A00402955 /* XTWebViewController.h */ = {isa = PBXFileReference; fileEncoding = 4; lastKnownFileType = sourcecode.c.h; path = XTWebViewController.h; sourceTree = "<group>"; };
		89AC82421806769A00402955 /* XTWebViewController.m */ = {isa = PBXFileReference; fileEncoding = 4; lastKnownFileType = sourcecode.c.objc; path = XTWebViewController.m; sourceTree = "<group>"; };
		89CD209017089D220051C3D4 /* XTCategoryTests.h */ = {isa = PBXFileReference; fileEncoding = 4; indentWidth = 2; lastKnownFileType = sourcecode.c.h; path = XTCategoryTests.h; sourceTree = "<group>"; tabWidth = 2; };
		89CD209117089D220051C3D4 /* XTCategoryTests.m */ = {isa = PBXFileReference; fileEncoding = 4; indentWidth = 2; lastKnownFileType = sourcecode.c.objc; path = XTCategoryTests.m; sourceTree = "<group>"; tabWidth = 2; };
		89D47941170894A200C04D89 /* NSAttributedString+XTExtensions.h */ = {isa = PBXFileReference; fileEncoding = 4; indentWidth = 2; lastKnownFileType = sourcecode.c.h; path = "NSAttributedString+XTExtensions.h"; sourceTree = "<group>"; };
		89D47942170894A200C04D89 /* NSAttributedString+XTExtensions.m */ = {isa = PBXFileReference; fileEncoding = 4; indentWidth = 2; lastKnownFileType = sourcecode.c.objc; path = "NSAttributedString+XTExtensions.m"; sourceTree = "<group>"; };
		89D6FE6D17D2F89D00633798 /* XTCommitHeaderViewController.h */ = {isa = PBXFileReference; fileEncoding = 4; lastKnownFileType = sourcecode.c.h; path = XTCommitHeaderViewController.h; sourceTree = "<group>"; };
		89D6FE6E17D2F89D00633798 /* XTCommitHeaderViewController.m */ = {isa = PBXFileReference; fileEncoding = 4; lastKnownFileType = sourcecode.c.objc; path = XTCommitHeaderViewController.m; sourceTree = "<group>"; };
		89D6FE7C17D8457700633798 /* XTCommitHeaderTest.m */ = {isa = PBXFileReference; fileEncoding = 4; lastKnownFileType = sourcecode.c.objc; path = XTCommitHeaderTest.m; sourceTree = "<group>"; };
		89D8BDE71CED1FE700D640AA /* add.png */ = {isa = PBXFileReference; lastKnownFileType = image.png; path = add.png; sourceTree = "<group>"; };
		89D8BDE81CED1FE700D640AA /* add@2x.png */ = {isa = PBXFileReference; lastKnownFileType = image.png; path = "add@2x.png"; sourceTree = "<group>"; };
		89D8BDF21CED200B00D640AA /* conflict.png */ = {isa = PBXFileReference; lastKnownFileType = image.png; path = conflict.png; sourceTree = "<group>"; };
		89D8BDF31CED200B00D640AA /* conflict@2x.png */ = {isa = PBXFileReference; lastKnownFileType = image.png; path = "conflict@2x.png"; sourceTree = "<group>"; };
		89D8BDF41CED200B00D640AA /* delete.png */ = {isa = PBXFileReference; lastKnownFileType = image.png; path = delete.png; sourceTree = "<group>"; };
		89D8BDF51CED200B00D640AA /* delete@2x.png */ = {isa = PBXFileReference; lastKnownFileType = image.png; path = "delete@2x.png"; sourceTree = "<group>"; };
		89D8BDF61CED200B00D640AA /* modify.png */ = {isa = PBXFileReference; lastKnownFileType = image.png; path = modify.png; sourceTree = "<group>"; };
		89D8BDF71CED200B00D640AA /* modify@2x.png */ = {isa = PBXFileReference; lastKnownFileType = image.png; path = "modify@2x.png"; sourceTree = "<group>"; };
		89D8BDFE1CED203900D640AA /* stage.png */ = {isa = PBXFileReference; lastKnownFileType = image.png; path = stage.png; sourceTree = "<group>"; };
		89D8BDFF1CED203900D640AA /* stage@2x.png */ = {isa = PBXFileReference; lastKnownFileType = image.png; path = "stage@2x.png"; sourceTree = "<group>"; };
		89D8BE211CF0A4ED00D640AA /* XTRolloverButton.swift */ = {isa = PBXFileReference; fileEncoding = 4; lastKnownFileType = sourcecode.swift; path = XTRolloverButton.swift; sourceTree = "<group>"; };
		89D8BE231CF35C7000D640AA /* unstage.png */ = {isa = PBXFileReference; lastKnownFileType = image.png; path = unstage.png; sourceTree = "<group>"; };
		89D8BE241CF35C7000D640AA /* unstage@2x.png */ = {isa = PBXFileReference; lastKnownFileType = image.png; path = "unstage@2x.png"; sourceTree = "<group>"; };
		89D8BE391CF4DB9400D640AA /* XTRepositoryWatcher.h */ = {isa = PBXFileReference; fileEncoding = 4; lastKnownFileType = sourcecode.c.h; path = XTRepositoryWatcher.h; sourceTree = "<group>"; };
		89D8BE3A1CF4DB9400D640AA /* XTRepositoryWatcher.m */ = {isa = PBXFileReference; fileEncoding = 4; lastKnownFileType = sourcecode.c.objc; path = XTRepositoryWatcher.m; sourceTree = "<group>"; };
		89D8BE501CF8E9C800D640AA /* blameTemplate.png */ = {isa = PBXFileReference; lastKnownFileType = image.png; path = blameTemplate.png; sourceTree = "<group>"; };
		89D8BE511CF8E9C800D640AA /* blameTemplate@2x.png */ = {isa = PBXFileReference; lastKnownFileType = image.png; path = "blameTemplate@2x.png"; sourceTree = "<group>"; };
		89D8BE521CF8E9C800D640AA /* diffTemplate.png */ = {isa = PBXFileReference; lastKnownFileType = image.png; path = diffTemplate.png; sourceTree = "<group>"; };
		89D8BE531CF8E9C800D640AA /* diffTemplate@2x.png */ = {isa = PBXFileReference; lastKnownFileType = image.png; path = "diffTemplate@2x.png"; sourceTree = "<group>"; };
		89D8BE541CF8E9C800D640AA /* historyTemplate.png */ = {isa = PBXFileReference; lastKnownFileType = image.png; path = historyTemplate.png; sourceTree = "<group>"; };
		89D8BE551CF8E9C800D640AA /* historyTemplate@2x.png */ = {isa = PBXFileReference; lastKnownFileType = image.png; path = "historyTemplate@2x.png"; sourceTree = "<group>"; };
		89D8BE561CF8E9C800D640AA /* textTemplate.png */ = {isa = PBXFileReference; lastKnownFileType = image.png; path = textTemplate.png; sourceTree = "<group>"; };
		89D8BE571CF8E9C900D640AA /* textTemplate@2x.png */ = {isa = PBXFileReference; lastKnownFileType = image.png; path = "textTemplate@2x.png"; sourceTree = "<group>"; };
		89E927DE17E977340093DA6C /* expected header.html */ = {isa = PBXFileReference; fileEncoding = 4; lastKnownFileType = text.html; path = "expected header.html"; sourceTree = "<group>"; };
		89FE824715A716E800E2EA2A /* XTRepositoryTests.m */ = {isa = PBXFileReference; fileEncoding = 4; indentWidth = 2; lastKnownFileType = sourcecode.c.objc; path = XTRepositoryTests.m; sourceTree = "<group>"; tabWidth = 2; };
		C358652F14048A3F00060C53 /* XTRepository.h */ = {isa = PBXFileReference; fileEncoding = 4; indentWidth = 2; lastKnownFileType = sourcecode.c.h; path = XTRepository.h; sourceTree = "<group>"; tabWidth = 2; };
		C358653014048A3F00060C53 /* XTRepository.m */ = {isa = PBXFileReference; fileEncoding = 4; indentWidth = 2; lastKnownFileType = sourcecode.c.objc; path = XTRepository.m; sourceTree = "<group>"; tabWidth = 2; };
		C3BC055613D1133000C3CF1A /* XTRepository+Commands.h */ = {isa = PBXFileReference; fileEncoding = 4; indentWidth = 2; lastKnownFileType = sourcecode.c.h; path = "XTRepository+Commands.h"; sourceTree = "<group>"; };
		C3BC055713D1133000C3CF1A /* XTRepository+Commands.m */ = {isa = PBXFileReference; fileEncoding = 4; indentWidth = 2; lastKnownFileType = sourcecode.c.objc; lineEnding = 0; path = "XTRepository+Commands.m"; sourceTree = "<group>"; xcLanguageSpecificationIdentifier = xcode.lang.objc; };
		C3D6D31113E8E65700AF50B0 /* PBGitHistoryGrapher.m */ = {isa = PBXFileReference; fileEncoding = 4; lastKnownFileType = sourcecode.c.objc; path = PBGitHistoryGrapher.m; sourceTree = "<group>"; };
		C3D6D31213E8E65700AF50B0 /* PBGitHistoryGrapher.h */ = {isa = PBXFileReference; fileEncoding = 4; lastKnownFileType = sourcecode.c.h; path = PBGitHistoryGrapher.h; sourceTree = "<group>"; };
		C3D6D31413E8E6BC00AF50B0 /* PBGitGrapher.mm */ = {isa = PBXFileReference; fileEncoding = 4; lastKnownFileType = sourcecode.cpp.objcpp; path = PBGitGrapher.mm; sourceTree = "<group>"; };
		C3D6D31513E8E6BC00AF50B0 /* PBGitGrapher.h */ = {isa = PBXFileReference; fileEncoding = 4; lastKnownFileType = sourcecode.c.h; path = PBGitGrapher.h; sourceTree = "<group>"; };
		C3D6D31713E8E6E400AF50B0 /* PBGraphCellInfo.m */ = {isa = PBXFileReference; fileEncoding = 4; lastKnownFileType = sourcecode.c.objc; path = PBGraphCellInfo.m; sourceTree = "<group>"; };
		C3D6D31813E8E6E400AF50B0 /* PBGraphCellInfo.h */ = {isa = PBXFileReference; fileEncoding = 4; lastKnownFileType = sourcecode.c.h; path = PBGraphCellInfo.h; sourceTree = "<group>"; };
		C3D6D31B13E8E6FA00AF50B0 /* PBGitGraphLine.h */ = {isa = PBXFileReference; fileEncoding = 4; lastKnownFileType = sourcecode.c.h; path = PBGitGraphLine.h; sourceTree = "<group>"; };
		C3D6D31D13E8E7E700AF50B0 /* PBGitLane.mm */ = {isa = PBXFileReference; fileEncoding = 4; lastKnownFileType = sourcecode.cpp.objcpp; path = PBGitLane.mm; sourceTree = "<group>"; };
		C3D6D31E13E8E7E700AF50B0 /* PBGitLane.h */ = {isa = PBXFileReference; fileEncoding = 4; lastKnownFileType = sourcecode.c.h; path = PBGitLane.h; sourceTree = "<group>"; };
		C3D6D32013E91EDC00AF50B0 /* PBGitRevisionCell.m */ = {isa = PBXFileReference; fileEncoding = 4; lastKnownFileType = sourcecode.c.objc; path = PBGitRevisionCell.m; sourceTree = "<group>"; };
		C3D6D32113E91EDC00AF50B0 /* PBGitRevisionCell.h */ = {isa = PBXFileReference; fileEncoding = 4; lastKnownFileType = sourcecode.c.h; path = PBGitRevisionCell.h; sourceTree = "<group>"; };
		C3FA46FC13D0F8E200AC4F9B /* Xit.app */ = {isa = PBXFileReference; explicitFileType = wrapper.application; includeInIndex = 0; path = Xit.app; sourceTree = BUILT_PRODUCTS_DIR; };
		C3FA470013D0F8E200AC4F9B /* Cocoa.framework */ = {isa = PBXFileReference; lastKnownFileType = wrapper.framework; name = Cocoa.framework; path = System/Library/Frameworks/Cocoa.framework; sourceTree = SDKROOT; };
		C3FA470313D0F8E200AC4F9B /* AppKit.framework */ = {isa = PBXFileReference; lastKnownFileType = wrapper.framework; name = AppKit.framework; path = System/Library/Frameworks/AppKit.framework; sourceTree = SDKROOT; };
		C3FA470413D0F8E200AC4F9B /* CoreData.framework */ = {isa = PBXFileReference; lastKnownFileType = wrapper.framework; name = CoreData.framework; path = System/Library/Frameworks/CoreData.framework; sourceTree = SDKROOT; };
		C3FA470513D0F8E200AC4F9B /* Foundation.framework */ = {isa = PBXFileReference; lastKnownFileType = wrapper.framework; name = Foundation.framework; path = System/Library/Frameworks/Foundation.framework; sourceTree = SDKROOT; };
		C3FA470813D0F8E200AC4F9B /* Xit-Info.plist */ = {isa = PBXFileReference; lastKnownFileType = text.plist.xml; path = "Xit-Info.plist"; sourceTree = "<group>"; };
		C3FA470A13D0F8E200AC4F9B /* en */ = {isa = PBXFileReference; lastKnownFileType = text.plist.strings; name = en; path = en.lproj/InfoPlist.strings; sourceTree = "<group>"; };
		C3FA470C13D0F8E200AC4F9B /* Xit-Prefix.pch */ = {isa = PBXFileReference; indentWidth = 4; lastKnownFileType = sourcecode.c.h; path = "Xit-Prefix.pch"; sourceTree = "<group>"; tabWidth = 4; };
		C3FA470D13D0F8E200AC4F9B /* main.m */ = {isa = PBXFileReference; indentWidth = 4; lastKnownFileType = sourcecode.c.objc; path = main.m; sourceTree = "<group>"; tabWidth = 4; };
		C3FA471013D0F8E200AC4F9B /* en */ = {isa = PBXFileReference; lastKnownFileType = text.rtf; name = en; path = en.lproj/Credits.rtf; sourceTree = "<group>"; };
		C3FA471213D0F8E200AC4F9B /* XTDocument.h */ = {isa = PBXFileReference; indentWidth = 2; lastKnownFileType = sourcecode.c.h; path = XTDocument.h; sourceTree = "<group>"; tabWidth = 2; };
		C3FA471313D0F8E200AC4F9B /* XTDocument.m */ = {isa = PBXFileReference; indentWidth = 2; lastKnownFileType = sourcecode.c.objc; path = XTDocument.m; sourceTree = "<group>"; tabWidth = 2; };
		C3FA471613D0F8E200AC4F9B /* en */ = {isa = PBXFileReference; lastKnownFileType = file.xib; name = en; path = en.lproj/XTDocument.xib; sourceTree = "<group>"; };
		C3FA471913D0F8E300AC4F9B /* en */ = {isa = PBXFileReference; lastKnownFileType = file.xib; name = en; path = en.lproj/MainMenu.xib; sourceTree = "<group>"; };
		C3FA472013D0F8E300AC4F9B /* XitTests.xctest */ = {isa = PBXFileReference; explicitFileType = wrapper.cfbundle; includeInIndex = 0; path = XitTests.xctest; sourceTree = BUILT_PRODUCTS_DIR; };
		C3FA472613D0F8E300AC4F9B /* XitTests-Info.plist */ = {isa = PBXFileReference; lastKnownFileType = text.plist.xml; path = "XitTests-Info.plist"; sourceTree = "<group>"; };
		C3FA472813D0F8E300AC4F9B /* en */ = {isa = PBXFileReference; lastKnownFileType = text.plist.strings; name = en; path = en.lproj/InfoPlist.strings; sourceTree = "<group>"; };
		C3FA472A13D0F8E300AC4F9B /* XitTests-Prefix.pch */ = {isa = PBXFileReference; indentWidth = 4; lastKnownFileType = sourcecode.c.h; path = "XitTests-Prefix.pch"; sourceTree = "<group>"; tabWidth = 4; };
		C3FA472B13D0F8E300AC4F9B /* XTTest.h */ = {isa = PBXFileReference; indentWidth = 2; lastKnownFileType = sourcecode.c.h; path = XTTest.h; sourceTree = "<group>"; tabWidth = 2; };
		C3FA472D13D0F8E300AC4F9B /* XTTest.m */ = {isa = PBXFileReference; indentWidth = 2; lastKnownFileType = sourcecode.c.objc; lineEnding = 0; path = XTTest.m; sourceTree = "<group>"; tabWidth = 2; xcLanguageSpecificationIdentifier = xcode.lang.objc; };
		C90FD5941D217D5B00A30570 /* XTFetchPanelController.swift */ = {isa = PBXFileReference; fileEncoding = 4; lastKnownFileType = sourcecode.swift; path = XTFetchPanelController.swift; sourceTree = "<group>"; };
		C90FD5951D217D5B00A30570 /* XTFetchPanelController.xib */ = {isa = PBXFileReference; fileEncoding = 4; lastKnownFileType = file.xib; path = XTFetchPanelController.xib; sourceTree = "<group>"; };
		C91610191D1DE994005A3142 /* fetchTemplate.png */ = {isa = PBXFileReference; lastKnownFileType = image.png; path = fetchTemplate.png; sourceTree = "<group>"; };
		C916101A1D1DE994005A3142 /* fetchTemplate@2x.png */ = {isa = PBXFileReference; lastKnownFileType = image.png; path = "fetchTemplate@2x.png"; sourceTree = "<group>"; };
		C916101B1D1DE994005A3142 /* mergeTemplate.png */ = {isa = PBXFileReference; lastKnownFileType = image.png; path = mergeTemplate.png; sourceTree = "<group>"; };
		C916101C1D1DE994005A3142 /* mergeTemplate@2x.png */ = {isa = PBXFileReference; lastKnownFileType = image.png; path = "mergeTemplate@2x.png"; sourceTree = "<group>"; };
		C916101D1D1DE994005A3142 /* pullRequestTemplate.png */ = {isa = PBXFileReference; lastKnownFileType = image.png; path = pullRequestTemplate.png; sourceTree = "<group>"; };
		C916101E1D1DE994005A3142 /* pullRequestTemplate@2x.png */ = {isa = PBXFileReference; lastKnownFileType = image.png; path = "pullRequestTemplate@2x.png"; sourceTree = "<group>"; };
		C916101F1D1DE994005A3142 /* pullTemplate.png */ = {isa = PBXFileReference; lastKnownFileType = image.png; path = pullTemplate.png; sourceTree = "<group>"; };
		C91610201D1DE994005A3142 /* pullTemplate@2x.png */ = {isa = PBXFileReference; lastKnownFileType = image.png; path = "pullTemplate@2x.png"; sourceTree = "<group>"; };
		C91610211D1DE994005A3142 /* pushTemplate.png */ = {isa = PBXFileReference; lastKnownFileType = image.png; path = pushTemplate.png; sourceTree = "<group>"; };
		C91610221D1DE994005A3142 /* pushTemplate@2x.png */ = {isa = PBXFileReference; lastKnownFileType = image.png; path = "pushTemplate@2x.png"; sourceTree = "<group>"; };
		C926804D1D074EC500E422FA /* XTFileChangesModel.swift */ = {isa = PBXFileReference; fileEncoding = 4; lastKnownFileType = sourcecode.swift; path = XTFileChangesModel.swift; sourceTree = "<group>"; };
		C92A7B241D1DD1CD00D2B944 /* folderTemplate.png */ = {isa = PBXFileReference; lastKnownFileType = image.png; path = folderTemplate.png; sourceTree = "<group>"; };
		C92A7B251D1DD1CD00D2B944 /* folderTemplate@2x.png */ = {isa = PBXFileReference; lastKnownFileType = image.png; path = "folderTemplate@2x.png"; sourceTree = "<group>"; };
		C948D5B61D2C6A4800F72A27 /* XTAccountsPrefsController.swift */ = {isa = PBXFileReference; fileEncoding = 4; lastKnownFileType = sourcecode.swift; path = XTAccountsPrefsController.swift; sourceTree = "<group>"; };
		C957B84A1D2D53040040F858 /* XTSheetController.swift */ = {isa = PBXFileReference; fileEncoding = 4; lastKnownFileType = sourcecode.swift; path = XTSheetController.swift; sourceTree = "<group>"; };
		C957B8531D2D533C0040F858 /* XTAddAccountController.swift */ = {isa = PBXFileReference; fileEncoding = 4; lastKnownFileType = sourcecode.swift; path = XTAddAccountController.swift; sourceTree = "<group>"; };
		C957B8551D2D65FF0040F858 /* XTAccountsPrefsController.xib */ = {isa = PBXFileReference; fileEncoding = 4; lastKnownFileType = file.xib; path = XTAccountsPrefsController.xib; sourceTree = "<group>"; };
		C957B8571D2D6A3C0040F858 /* bitbucketTemplate.png */ = {isa = PBXFileReference; lastKnownFileType = image.png; path = bitbucketTemplate.png; sourceTree = "<group>"; };
		C957B8581D2D6A3C0040F858 /* bitbucketTemplate@2x.png */ = {isa = PBXFileReference; lastKnownFileType = image.png; path = "bitbucketTemplate@2x.png"; sourceTree = "<group>"; };
		C957B8591D2D6A3C0040F858 /* githubTemplate.png */ = {isa = PBXFileReference; lastKnownFileType = image.png; path = githubTemplate.png; sourceTree = "<group>"; };
		C957B85A1D2D6A3C0040F858 /* githubTemplate@2x.png */ = {isa = PBXFileReference; lastKnownFileType = image.png; path = "githubTemplate@2x.png"; sourceTree = "<group>"; };
		C957B85F1D2D6D900040F858 /* teamcityTemplate.png */ = {isa = PBXFileReference; lastKnownFileType = image.png; path = teamcityTemplate.png; sourceTree = "<group>"; };
		C957B8601D2D6D900040F858 /* teamcityTemplate@2x.png */ = {isa = PBXFileReference; lastKnownFileType = image.png; path = "teamcityTemplate@2x.png"; sourceTree = "<group>"; };
		C957B8651D2D8D500040F858 /* XTKeychain.swift */ = {isa = PBXFileReference; fileEncoding = 4; lastKnownFileType = sourcecode.swift; path = XTKeychain.swift; sourceTree = "<group>"; };
		C957B8701D2DB44E0040F858 /* XTRemoteSettingsController.swift */ = {isa = PBXFileReference; fileEncoding = 4; lastKnownFileType = sourcecode.swift; path = XTRemoteSettingsController.swift; sourceTree = "<group>"; };
		C957B8711D2DB44E0040F858 /* XTRemoteSettingsController.xib */ = {isa = PBXFileReference; fileEncoding = 4; lastKnownFileType = file.xib; path = XTRemoteSettingsController.xib; sourceTree = "<group>"; };
		C957B87B1D2DBBC00040F858 /* XTAccountsManager.swift */ = {isa = PBXFileReference; fileEncoding = 4; lastKnownFileType = sourcecode.swift; path = XTAccountsManager.swift; sourceTree = "<group>"; };
		C9C7730A1D26EE1C00329493 /* XTPrefsWindowController.swift */ = {isa = PBXFileReference; fileEncoding = 4; lastKnownFileType = sourcecode.swift; path = XTPrefsWindowController.swift; sourceTree = "<group>"; };
		C9C7730B1D26EE1C00329493 /* XTPrefsWindowController.xib */ = {isa = PBXFileReference; fileEncoding = 4; lastKnownFileType = file.xib; path = XTPrefsWindowController.xib; sourceTree = "<group>"; };
		C94866B51D256C24000BDB0A /* XTFetchController.swift */ = {isa = PBXFileReference; fileEncoding = 4; lastKnownFileType = sourcecode.swift; path = XTFetchController.swift; sourceTree = "<group>"; };
		C94866BE1D25861E000BDB0A /* XTPasswordPanelController.swift */ = {isa = PBXFileReference; fileEncoding = 4; lastKnownFileType = sourcecode.swift; path = XTPasswordPanelController.swift; sourceTree = "<group>"; };
		C94866BF1D25861E000BDB0A /* XTPasswordPanelController.xib */ = {isa = PBXFileReference; fileEncoding = 4; lastKnownFileType = file.xib; path = XTPasswordPanelController.xib; sourceTree = "<group>"; };
		C9C773001D26DC0700329493 /* XTConfig.swift */ = {isa = PBXFileReference; fileEncoding = 4; lastKnownFileType = sourcecode.swift; path = XTConfig.swift; sourceTree = "<group>"; };
		C9E640111D1095C700192454 /* XTFileChangesModelTest.swift */ = {isa = PBXFileReference; fileEncoding = 4; lastKnownFileType = sourcecode.swift; path = XTFileChangesModelTest.swift; sourceTree = "<group>"; };
		C9E9A37C1D0B5706007BFABF /* XTWIndowController.swift */ = {isa = PBXFileReference; fileEncoding = 4; lastKnownFileType = sourcecode.swift; path = XTWIndowController.swift; sourceTree = "<group>"; };
		C9EB87231D01D93400C47D13 /* XTStash.swift */ = {isa = PBXFileReference; fileEncoding = 4; lastKnownFileType = sourcecode.swift; path = XTStash.swift; sourceTree = "<group>"; };
		C9EB87301D05D35800C47D13 /* XitTests-Bridging-Header.h */ = {isa = PBXFileReference; lastKnownFileType = sourcecode.c.h; path = "XitTests-Bridging-Header.h"; sourceTree = "<group>"; };
		C9EB87311D05D35800C47D13 /* XTStashTest.swift */ = {isa = PBXFileReference; fileEncoding = 4; lastKnownFileType = sourcecode.swift; path = XTStashTest.swift; sourceTree = "<group>"; };
		C9F78B131D0896AF008490EA /* XTSidebarItem.swift */ = {isa = PBXFileReference; fileEncoding = 4; lastKnownFileType = sourcecode.swift; path = XTSidebarItem.swift; sourceTree = "<group>"; };
		C9F7A0A21D2EEA6600BB8526 /* XTConfig.swift */ = {isa = PBXFileReference; fileEncoding = 4; lastKnownFileType = sourcecode.swift; path = XTConfig.swift; sourceTree = "<group>"; };
		C9F7A0A41D2EF54E00BB8526 /* XTConfigTest.swift */ = {isa = PBXFileReference; fileEncoding = 4; lastKnownFileType = sourcecode.swift; path = XTConfigTest.swift; sourceTree = "<group>"; };
		DD00725513E76DFB003B4120 /* Xit.icns */ = {isa = PBXFileReference; lastKnownFileType = image.icns; path = Xit.icns; sourceTree = "<group>"; };
		DD07B07616A5D2A80012AC19 /* XTSideBarOutlineView.h */ = {isa = PBXFileReference; fileEncoding = 4; lastKnownFileType = sourcecode.c.h; path = XTSideBarOutlineView.h; sourceTree = "<group>"; tabWidth = 2; };
		DD07B07716A5D2A80012AC19 /* XTSideBarOutlineView.m */ = {isa = PBXFileReference; fileEncoding = 4; lastKnownFileType = sourcecode.c.objc; path = XTSideBarOutlineView.m; sourceTree = "<group>"; tabWidth = 2; };
		DD07B08316B2005B0012AC19 /* XTConstants.h */ = {isa = PBXFileReference; indentWidth = 2; lastKnownFileType = sourcecode.c.h; path = XTConstants.h; sourceTree = "<group>"; tabWidth = 2; };
		DD07B08716B313A60012AC19 /* XTRefFormatter.h */ = {isa = PBXFileReference; fileEncoding = 4; lastKnownFileType = sourcecode.c.h; path = XTRefFormatter.h; sourceTree = "<group>"; tabWidth = 2; };
		DD07B08816B313A60012AC19 /* XTRefFormatter.m */ = {isa = PBXFileReference; fileEncoding = 4; lastKnownFileType = sourcecode.c.objc; path = XTRefFormatter.m; sourceTree = "<group>"; tabWidth = 2; };
		DD3D94F118254442004AF532 /* XTFileListDataSourceBase.h */ = {isa = PBXFileReference; fileEncoding = 4; lastKnownFileType = sourcecode.c.h; path = XTFileListDataSourceBase.h; sourceTree = "<group>"; };
		DD3D94F218254442004AF532 /* XTFileListDataSourceBase.m */ = {isa = PBXFileReference; fileEncoding = 4; lastKnownFileType = sourcecode.c.objc; path = XTFileListDataSourceBase.m; sourceTree = "<group>"; };
		DD3D9534182B5EC7004AF532 /* XTFileChangesDataSourceTest.m */ = {isa = PBXFileReference; fileEncoding = 4; lastKnownFileType = sourcecode.c.objc; path = XTFileChangesDataSourceTest.m; sourceTree = "<group>"; };
		DD579ADB15D08978007E4AFE /* NSDate+Extensions.h */ = {isa = PBXFileReference; fileEncoding = 4; indentWidth = 2; lastKnownFileType = sourcecode.c.h; path = "NSDate+Extensions.h"; sourceTree = "<group>"; };
		DD592095156EEF40005FBB0F /* OCMock.framework */ = {isa = PBXFileReference; lastKnownFileType = wrapper.framework; path = OCMock.framework; sourceTree = SOURCE_ROOT; };
		DD858B1D17FFDCB900264F7D /* XTTextPreviewController.h */ = {isa = PBXFileReference; fileEncoding = 4; lastKnownFileType = sourcecode.c.h; path = XTTextPreviewController.h; sourceTree = "<group>"; };
		DD858B1E17FFDCB900264F7D /* XTTextPreviewController.m */ = {isa = PBXFileReference; fileEncoding = 4; lastKnownFileType = sourcecode.c.objc; path = XTTextPreviewController.m; sourceTree = "<group>"; };
		DD858B2B1801325500264F7D /* CoreServices.framework */ = {isa = PBXFileReference; lastKnownFileType = wrapper.framework; name = CoreServices.framework; path = System/Library/Frameworks/CoreServices.framework; sourceTree = SDKROOT; };
		DD96C930175B76990003A30C /* splitter.png */ = {isa = PBXFileReference; lastKnownFileType = image.png; path = splitter.png; sourceTree = "<group>"; };
		DD96C937175ECE690003A30C /* XTFileViewController.h */ = {isa = PBXFileReference; fileEncoding = 4; lastKnownFileType = sourcecode.c.h; path = XTFileViewController.h; sourceTree = "<group>"; };
		DD96C938175ECE690003A30C /* XTFileViewController.m */ = {isa = PBXFileReference; fileEncoding = 4; lastKnownFileType = sourcecode.c.objc; path = XTFileViewController.m; sourceTree = "<group>"; };
		DD96C98F176976FC0003A30C /* ObjectiveGitFramework.xcodeproj */ = {isa = PBXFileReference; lastKnownFileType = "wrapper.pb-project"; name = ObjectiveGitFramework.xcodeproj; path = "objective-git/ObjectiveGitFramework.xcodeproj"; sourceTree = "<group>"; };
		DD98CFF2181ADFC5008B79C9 /* CFRunLoop+Extensions.c */ = {isa = PBXFileReference; fileEncoding = 4; lastKnownFileType = sourcecode.c.c; name = "CFRunLoop+Extensions.c"; path = "XitTests/CFRunLoop+Extensions.c"; sourceTree = SOURCE_ROOT; };
		DD98CFFF181AE297008B79C9 /* CFRunLoop+Extensions.h */ = {isa = PBXFileReference; lastKnownFileType = sourcecode.c.h; name = "CFRunLoop+Extensions.h"; path = "XitTests/CFRunLoop+Extensions.h"; sourceTree = SOURCE_ROOT; };
		DD98D0001822FFE2008B79C9 /* XTFileChangesDataSource.h */ = {isa = PBXFileReference; fileEncoding = 4; lastKnownFileType = sourcecode.c.h; path = XTFileChangesDataSource.h; sourceTree = "<group>"; };
		DD98D0011822FFE2008B79C9 /* XTFileChangesDataSource.m */ = {isa = PBXFileReference; fileEncoding = 4; lastKnownFileType = sourcecode.c.objc; path = XTFileChangesDataSource.m; sourceTree = "<group>"; };
		DD997DD9173B409500C7DF82 /* en */ = {isa = PBXFileReference; lastKnownFileType = file.xib; name = en; path = "en.lproj/HistoryView Menus.xib"; sourceTree = "<group>"; };
		DD997DF71746F40D00C7DF82 /* XTFileViewController.xib */ = {isa = PBXFileReference; fileEncoding = 4; lastKnownFileType = file.xib; path = XTFileViewController.xib; sourceTree = "<group>"; };
		DD9C1B8D160239DD0001FE9B /* XTRefToken.h */ = {isa = PBXFileReference; fileEncoding = 4; indentWidth = 2; lastKnownFileType = sourcecode.c.h; path = XTRefToken.h; sourceTree = "<group>"; };
		DD9C1B8E160239DD0001FE9B /* XTRefToken.m */ = {isa = PBXFileReference; fileEncoding = 4; indentWidth = 2; lastKnownFileType = sourcecode.c.objc; path = XTRefToken.m; sourceTree = "<group>"; };
		DD9D5E9A183EA33F00EBC1C7 /* XTFileDiffController.h */ = {isa = PBXFileReference; fileEncoding = 4; lastKnownFileType = sourcecode.c.h; path = XTFileDiffController.h; sourceTree = "<group>"; };
		DD9D5E9B183EA33F00EBC1C7 /* XTFileDiffController.m */ = {isa = PBXFileReference; fileEncoding = 4; lastKnownFileType = sourcecode.c.objc; path = XTFileDiffController.m; sourceTree = "<group>"; };
		DDA8A63017F5B6CE00AD9808 /* added.png */ = {isa = PBXFileReference; lastKnownFileType = image.png; path = added.png; sourceTree = "<group>"; };
		DDA8A63117F5B6CE00AD9808 /* added@2x.png */ = {isa = PBXFileReference; lastKnownFileType = image.png; path = "added@2x.png"; sourceTree = "<group>"; };
		DDA8A63217F5B6CE00AD9808 /* copied.png */ = {isa = PBXFileReference; lastKnownFileType = image.png; path = copied.png; sourceTree = "<group>"; };
		DDA8A63317F5B6CE00AD9808 /* copied@2x.png */ = {isa = PBXFileReference; lastKnownFileType = image.png; path = "copied@2x.png"; sourceTree = "<group>"; };
		DDA8A63417F5B6CE00AD9808 /* deleted.png */ = {isa = PBXFileReference; lastKnownFileType = image.png; path = deleted.png; sourceTree = "<group>"; };
		DDA8A63517F5B6CE00AD9808 /* deleted@2x.png */ = {isa = PBXFileReference; lastKnownFileType = image.png; path = "deleted@2x.png"; sourceTree = "<group>"; };
		DDA8A63617F5B6CE00AD9808 /* modified.png */ = {isa = PBXFileReference; lastKnownFileType = image.png; path = modified.png; sourceTree = "<group>"; };
		DDA8A63717F5B6CE00AD9808 /* modified@2x.png */ = {isa = PBXFileReference; lastKnownFileType = image.png; path = "modified@2x.png"; sourceTree = "<group>"; };
		DDA8A63817F5B6CE00AD9808 /* renamed.png */ = {isa = PBXFileReference; lastKnownFileType = image.png; path = renamed.png; sourceTree = "<group>"; };
		DDA8A63917F5B6CE00AD9808 /* renamed@2x.png */ = {isa = PBXFileReference; lastKnownFileType = image.png; path = "renamed@2x.png"; sourceTree = "<group>"; };
		DDA8A65D17F9ECED00AD9808 /* mixed.png */ = {isa = PBXFileReference; lastKnownFileType = image.png; path = mixed.png; sourceTree = "<group>"; };
		DDA8A65E17F9ECED00AD9808 /* mixed@2x.png */ = {isa = PBXFileReference; lastKnownFileType = image.png; path = "mixed@2x.png"; sourceTree = "<group>"; };
		DDB9319416EC12B100A6ABC6 /* XTRefTokenTest.m */ = {isa = PBXFileReference; fileEncoding = 4; indentWidth = 2; lastKnownFileType = sourcecode.c.objc; path = XTRefTokenTest.m; sourceTree = "<group>"; tabWidth = 2; };
		DDC75B8215D08E8F0087F2D4 /* NSDate+Extensions.m */ = {isa = PBXFileReference; fileEncoding = 4; indentWidth = 2; lastKnownFileType = sourcecode.c.objc; path = "NSDate+Extensions.m"; sourceTree = "<group>"; };
		DDD4707F16F3E7B000CA76FF /* XTPreviewItem.h */ = {isa = PBXFileReference; fileEncoding = 4; lastKnownFileType = sourcecode.c.h; path = XTPreviewItem.h; sourceTree = "<group>"; };
		DDD4708016F3E7B000CA76FF /* XTPreviewItem.m */ = {isa = PBXFileReference; fileEncoding = 4; lastKnownFileType = sourcecode.c.objc; path = XTPreviewItem.m; sourceTree = "<group>"; };
		DDD4708416F96F7E00CA76FF /* QuickLook.framework */ = {isa = PBXFileReference; lastKnownFileType = wrapper.framework; name = QuickLook.framework; path = System/Library/Frameworks/QuickLook.framework; sourceTree = SDKROOT; };
		DDD4708616F9701600CA76FF /* Quartz.framework */ = {isa = PBXFileReference; lastKnownFileType = wrapper.framework; name = Quartz.framework; path = System/Library/Frameworks/Quartz.framework; sourceTree = SDKROOT; };
		DDDA447015B0E97000DF407B /* XTRepository+Parsing.h */ = {isa = PBXFileReference; fileEncoding = 4; lastKnownFileType = sourcecode.c.h; path = "XTRepository+Parsing.h"; sourceTree = "<group>"; };
		DDDA447115B0EA4700DF407B /* XTRepository+Parsing.m */ = {isa = PBXFileReference; fileEncoding = 4; lastKnownFileType = sourcecode.c.objc; path = "XTRepository+Parsing.m"; sourceTree = "<group>"; };
		DDDDAF1318162212009F8BA1 /* XTQueueUtils.c */ = {isa = PBXFileReference; fileEncoding = 4; lastKnownFileType = sourcecode.c.c; path = XTQueueUtils.c; sourceTree = "<group>"; };
		DDDDAF2018162258009F8BA1 /* XTQueueUtils.h */ = {isa = PBXFileReference; lastKnownFileType = sourcecode.c.h; path = XTQueueUtils.h; sourceTree = "<group>"; };
		DDE55DDD1613C6C000CCAC03 /* XTModDateTracker.h */ = {isa = PBXFileReference; fileEncoding = 4; lastKnownFileType = sourcecode.c.h; path = XTModDateTracker.h; sourceTree = "<group>"; };
		DDE55DDE1613C6C000CCAC03 /* XTModDateTracker.m */ = {isa = PBXFileReference; fileEncoding = 4; lastKnownFileType = sourcecode.c.objc; path = XTModDateTracker.m; sourceTree = "<group>"; };
/* End PBXFileReference section */

/* Begin PBXFrameworksBuildPhase section */
		C3FA46F913D0F8E200AC4F9B /* Frameworks */ = {
			isa = PBXFrameworksBuildPhase;
			buildActionMask = 2147483647;
			files = (
				DD96C9A6176977470003A30C /* ObjectiveGit.framework in Frameworks */,
				31A893A013E9DA5B008BE0C2 /* WebKit.framework in Frameworks */,
				C3FA470113D0F8E200AC4F9B /* Cocoa.framework in Frameworks */,
				DDD4708516F96F7E00CA76FF /* QuickLook.framework in Frameworks */,
				DDD4708716F9701600CA76FF /* Quartz.framework in Frameworks */,
				DD858B2C1801325500264F7D /* CoreServices.framework in Frameworks */,
			);
			runOnlyForDeploymentPostprocessing = 0;
		};
		C3FA471C13D0F8E300AC4F9B /* Frameworks */ = {
			isa = PBXFrameworksBuildPhase;
			buildActionMask = 2147483647;
			files = (
				DD592093156EEE64005FBB0F /* Cocoa.framework in Frameworks */,
				DD592096156EEF40005FBB0F /* OCMock.framework in Frameworks */,
				89E927DD17E972D60093DA6C /* WebKit.framework in Frameworks */,
			);
			runOnlyForDeploymentPostprocessing = 0;
		};
/* End PBXFrameworksBuildPhase section */

/* Begin PBXGroup section */
		31C7C12A13EC730500A65FE9 /* Utils */ = {
			isa = PBXGroup;
			children = (
				DD579ADB15D08978007E4AFE /* NSDate+Extensions.h */,
				DDC75B8215D08E8F0087F2D4 /* NSDate+Extensions.m */,
				31C7C12C13EC738200A65FE9 /* NSMutableDictionary+MultiObjectForKey.h */,
				31C7C12D13EC738200A65FE9 /* NSMutableDictionary+MultiObjectForKey.m */,
				89D47941170894A200C04D89 /* NSAttributedString+XTExtensions.h */,
				89D47942170894A200C04D89 /* NSAttributedString+XTExtensions.m */,
				DDE55DDD1613C6C000CCAC03 /* XTModDateTracker.h */,
				DDE55DDE1613C6C000CCAC03 /* XTModDateTracker.m */,
				DDDDAF1318162212009F8BA1 /* XTQueueUtils.c */,
				DDDDAF2018162258009F8BA1 /* XTQueueUtils.h */,
				DD9C1B8D160239DD0001FE9B /* XTRefToken.h */,
				DD9C1B8E160239DD0001FE9B /* XTRefToken.m */,
				C957B84A1D2D53040040F858 /* XTSheetController.swift */,
				89AC82411806769A00402955 /* XTWebViewController.h */,
				89AC82421806769A00402955 /* XTWebViewController.m */,
				894C8DE51CCD06FE001A4B80 /* Xit-Bridging-Header.h */,
				C957B8651D2D8D500040F858 /* XTKeychain.swift */,
			);
			name = Utils;
			sourceTree = "<group>";
		};
		31C7C12F13ECC6C700A65FE9 /* HistoryView */ = {
			isa = PBXGroup;
			children = (
				31C7C13013ECC74C00A65FE9 /* XTHistoryViewController.h */,
				31C7C13113ECC74C00A65FE9 /* XTHistoryViewController.m */,
				31C7C13213ECC74C00A65FE9 /* XTHistoryViewController.xib */,
				3174966313DF896E004C5546 /* XTHistoryDataSource.h */,
				3174966413DF896E004C5546 /* XTHistoryDataSource.m */,
				3174966C13DFF94C004C5546 /* XTHistoryItem.h */,
				3174966D13DFF94C004C5546 /* XTHistoryItem.m */,
				DD997DD8173B409500C7DF82 /* HistoryView Menus.xib */,
			);
			name = HistoryView;
			sourceTree = "<group>";
		};
		8937B6EC1786F5DE00CB9BBC /* FullHeightToolbar */ = {
			isa = PBXGroup;
			children = (
				8952295E1786F6F900EE514C /* FHTDelegate.h */,
				8952295F1786F6F900EE514C /* FHTDelegate.m */,
				895229601786F6F900EE514C /* FHTItemView.h */,
				895229611786F6F900EE514C /* FHTItemView.m */,
				895229621786F6F900EE514C /* FHTLCDStatusView.h */,
				895229631786F6F900EE514C /* FHTLCDStatusView.m */,
				895229641786F6F900EE514C /* FHTToolbar.h */,
				895229651786F6F900EE514C /* FHTToolbar.m */,
			);
			name = FullHeightToolbar;
			path = FullHeightToolbar/Library;
			sourceTree = "<group>";
		};
		895869B31D08711E003A9AF0 /* Status */ = {
			isa = PBXGroup;
			children = (
				89D8BDE71CED1FE700D640AA /* add.png */,
				89D8BDE81CED1FE700D640AA /* add@2x.png */,
				DDA8A63017F5B6CE00AD9808 /* added.png */,
				DDA8A63117F5B6CE00AD9808 /* added@2x.png */,
				89D8BDF21CED200B00D640AA /* conflict.png */,
				89D8BDF31CED200B00D640AA /* conflict@2x.png */,
				DDA8A63217F5B6CE00AD9808 /* copied.png */,
				DDA8A63317F5B6CE00AD9808 /* copied@2x.png */,
				89D8BDF41CED200B00D640AA /* delete.png */,
				89D8BDF51CED200B00D640AA /* delete@2x.png */,
				DDA8A63417F5B6CE00AD9808 /* deleted.png */,
				DDA8A63517F5B6CE00AD9808 /* deleted@2x.png */,
				DDA8A65D17F9ECED00AD9808 /* mixed.png */,
				DDA8A65E17F9ECED00AD9808 /* mixed@2x.png */,
				DDA8A63617F5B6CE00AD9808 /* modified.png */,
				DDA8A63717F5B6CE00AD9808 /* modified@2x.png */,
				89D8BDF61CED200B00D640AA /* modify.png */,
				89D8BDF71CED200B00D640AA /* modify@2x.png */,
				DDA8A63817F5B6CE00AD9808 /* renamed.png */,
				DDA8A63917F5B6CE00AD9808 /* renamed@2x.png */,
				89D8BDFE1CED203900D640AA /* stage.png */,
				89D8BDFF1CED203900D640AA /* stage@2x.png */,
				89D8BE231CF35C7000D640AA /* unstage.png */,
				89D8BE241CF35C7000D640AA /* unstage@2x.png */,
			);
			name = Status;
			sourceTree = "<group>";
		};
		895869B41D08718A003A9AF0 /* Views */ = {
			isa = PBXGroup;
			children = (
				89D8BE501CF8E9C800D640AA /* blameTemplate.png */,
				89D8BE511CF8E9C800D640AA /* blameTemplate@2x.png */,
				89D8BE521CF8E9C800D640AA /* diffTemplate.png */,
				89D8BE531CF8E9C800D640AA /* diffTemplate@2x.png */,
				89D8BE541CF8E9C800D640AA /* historyTemplate.png */,
				89D8BE551CF8E9C800D640AA /* historyTemplate@2x.png */,
				89D8BE561CF8E9C800D640AA /* textTemplate.png */,
				89D8BE571CF8E9C900D640AA /* textTemplate@2x.png */,
			);
			name = Views;
			sourceTree = "<group>";
		};
		895869B51D0871A6003A9AF0 /* Sidebar */ = {
			isa = PBXGroup;
			children = (
				895869A41D0869D1003A9AF0 /* branchTemplate.png */,
				895869A51D0869D1003A9AF0 /* branchTemplate@2x.png */,
				895869A61D0869D1003A9AF0 /* cloudTemplate.png */,
				895869A71D0869D1003A9AF0 /* cloudTemplate@2x.png */,
				C91610191D1DE994005A3142 /* fetchTemplate.png */,
				C916101A1D1DE994005A3142 /* fetchTemplate@2x.png */,
				C92A7B241D1DD1CD00D2B944 /* folderTemplate.png */,
				C92A7B251D1DD1CD00D2B944 /* folderTemplate@2x.png */,
				C916101B1D1DE994005A3142 /* mergeTemplate.png */,
				C916101C1D1DE994005A3142 /* mergeTemplate@2x.png */,
				C916101D1D1DE994005A3142 /* pullRequestTemplate.png */,
				C916101E1D1DE994005A3142 /* pullRequestTemplate@2x.png */,
				C916101F1D1DE994005A3142 /* pullTemplate.png */,
				C91610201D1DE994005A3142 /* pullTemplate@2x.png */,
				C91610211D1DE994005A3142 /* pushTemplate.png */,
				C91610221D1DE994005A3142 /* pushTemplate@2x.png */,
				894C8D911CA44A44001A4B80 /* stagingTemplate.png */,
				894C8D921CA44A44001A4B80 /* stagingTemplate@2x.png */,
				895869B61D088A46003A9AF0 /* stashTemplate.png */,
				895869B71D088A46003A9AF0 /* stashTemplate@2x.png */,
				895869B81D088A46003A9AF0 /* submoduleTemplate.png */,
				895869B91D088A46003A9AF0 /* submoduleTemplate@2x.png */,
				895869BA1D088A46003A9AF0 /* tagTemplate.png */,
				895869BB1D088A46003A9AF0 /* tagTemplate@2x.png */,
			);
			name = Sidebar;
			sourceTree = "<group>";
		};
		899D0106142168830091DC6F /* images */ = {
			isa = PBXGroup;
			children = (
				C957B85F1D2D6D900040F858 /* teamcityTemplate.png */,
				C957B8601D2D6D900040F858 /* teamcityTemplate@2x.png */,
				895869B51D0871A6003A9AF0 /* Sidebar */,
				895869B31D08711E003A9AF0 /* Status */,
				895869B41D08718A003A9AF0 /* Views */,
				C957B8571D2D6A3C0040F858 /* bitbucketTemplate.png */,
				C957B8581D2D6A3C0040F858 /* bitbucketTemplate@2x.png */,
				C957B8591D2D6A3C0040F858 /* githubTemplate.png */,
				C957B85A1D2D6A3C0040F858 /* githubTemplate@2x.png */,
				DD96C930175B76990003A30C /* splitter.png */,
			);
			path = images;
			sourceTree = "<group>";
		};
		C3D6D30F13E8E63A00AF50B0 /* GitX */ = {
			isa = PBXGroup;
			children = (
				C3D6D32013E91EDC00AF50B0 /* PBGitRevisionCell.m */,
				C3D6D32113E91EDC00AF50B0 /* PBGitRevisionCell.h */,
				C3D6D31D13E8E7E700AF50B0 /* PBGitLane.mm */,
				C3D6D31E13E8E7E700AF50B0 /* PBGitLane.h */,
				C3D6D31B13E8E6FA00AF50B0 /* PBGitGraphLine.h */,
				C3D6D31713E8E6E400AF50B0 /* PBGraphCellInfo.m */,
				C3D6D31813E8E6E400AF50B0 /* PBGraphCellInfo.h */,
				C3D6D31413E8E6BC00AF50B0 /* PBGitGrapher.mm */,
				C3D6D31513E8E6BC00AF50B0 /* PBGitGrapher.h */,
				C3D6D31113E8E65700AF50B0 /* PBGitHistoryGrapher.m */,
				C3D6D31213E8E65700AF50B0 /* PBGitHistoryGrapher.h */,
			);
			name = GitX;
			sourceTree = "<group>";
		};
		C3FA46F113D0F8E200AC4F9B = {
			isa = PBXGroup;
			children = (
				DD96C98F176976FC0003A30C /* ObjectiveGitFramework.xcodeproj */,
				C3FA470613D0F8E200AC4F9B /* Xit */,
				8937B6EC1786F5DE00CB9BBC /* FullHeightToolbar */,
				C3FA472413D0F8E300AC4F9B /* XitTests */,
				C3FA46FF13D0F8E200AC4F9B /* Frameworks */,
				C3FA46FD13D0F8E200AC4F9B /* Products */,
			);
			indentWidth = 2;
			sourceTree = "<group>";
			tabWidth = 2;
			usesTabs = 0;
		};
		C3FA46FD13D0F8E200AC4F9B /* Products */ = {
			isa = PBXGroup;
			children = (
				C3FA46FC13D0F8E200AC4F9B /* Xit.app */,
				C3FA472013D0F8E300AC4F9B /* XitTests.xctest */,
			);
			name = Products;
			sourceTree = "<group>";
		};
		C3FA46FF13D0F8E200AC4F9B /* Frameworks */ = {
			isa = PBXGroup;
			children = (
				DD858B2B1801325500264F7D /* CoreServices.framework */,
				31A8939F13E9DA5B008BE0C2 /* WebKit.framework */,
				C3FA470013D0F8E200AC4F9B /* Cocoa.framework */,
				31355B0713EA139700C33AAB /* CoreFoundation.framework */,
				DDD4708416F96F7E00CA76FF /* QuickLook.framework */,
				DDD4708616F9701600CA76FF /* Quartz.framework */,
				C3FA470213D0F8E200AC4F9B /* Other Frameworks */,
			);
			name = Frameworks;
			sourceTree = "<group>";
		};
		C3FA470213D0F8E200AC4F9B /* Other Frameworks */ = {
			isa = PBXGroup;
			children = (
				C3FA470313D0F8E200AC4F9B /* AppKit.framework */,
				C3FA470413D0F8E200AC4F9B /* CoreData.framework */,
				C3FA470513D0F8E200AC4F9B /* Foundation.framework */,
			);
			name = "Other Frameworks";
			sourceTree = "<group>";
		};
		C3FA470613D0F8E200AC4F9B /* Xit */ = {
			isa = PBXGroup;
			children = (
				C97328661D11DE6C00C56B9E /* Document */,
				C97328671D11DECD00C56B9E /* Repository */,
				C973285E1D11DD4A00C56B9E /* Sidebar */,
				31C7C12F13ECC6C700A65FE9 /* HistoryView */,
				DD39D1F21918306B00827532 /* FileView */,
				31C7C12A13EC730500A65FE9 /* Utils */,
				C3D6D30F13E8E63A00AF50B0 /* GitX */,
				C9C773151D26F28900329493 /* Preferences */,
				89A6EA2614478DA40089B212 /* XTAppDelegate.h */,
				89A6EA2714478DA40089B212 /* XTAppDelegate.m */,
				DD07B08316B2005B0012AC19 /* XTConstants.h */,
				C3FA471813D0F8E300AC4F9B /* MainMenu.xib */,
				89039F551703A9FC000949A8 /* html */,
				899D0106142168830091DC6F /* images */,
				C3FA470713D0F8E200AC4F9B /* Supporting Files */,
			);
			path = Xit;
			sourceTree = "<group>";
		};
		C3FA470713D0F8E200AC4F9B /* Supporting Files */ = {
			isa = PBXGroup;
			children = (
				C3FA470813D0F8E200AC4F9B /* Xit-Info.plist */,
				C3FA470913D0F8E200AC4F9B /* InfoPlist.strings */,
				C3FA470C13D0F8E200AC4F9B /* Xit-Prefix.pch */,
				C3FA470D13D0F8E200AC4F9B /* main.m */,
				C3FA470F13D0F8E200AC4F9B /* Credits.rtf */,
				DD00725513E76DFB003B4120 /* Xit.icns */,
			);
			name = "Supporting Files";
			sourceTree = "<group>";
		};
		C3FA472413D0F8E300AC4F9B /* XitTests */ = {
			isa = PBXGroup;
			children = (
				DD592095156EEF40005FBB0F /* OCMock.framework */,
				C3FA472513D0F8E300AC4F9B /* Supporting Files */,
				DD98CFF2181ADFC5008B79C9 /* CFRunLoop+Extensions.c */,
				DD98CFFF181AE297008B79C9 /* CFRunLoop+Extensions.h */,
				C3FA472B13D0F8E300AC4F9B /* XTTest.h */,
				C3FA472D13D0F8E300AC4F9B /* XTTest.m */,
				DD3D9534182B5EC7004AF532 /* XTFileChangesDataSourceTest.m */,
				3199BABC142079BB008AAA4F /* XTFileListDataSourceTest.m */,
				313014AE13EB65DB0017A2A1 /* XTHistoryDataSorceTests.m */,
				896B05CF15796D2A003B0C24 /* XTHistoryViewControllerTest.m */,
				DDB9319416EC12B100A6ABC6 /* XTRefTokenTest.m */,
				89FE824715A716E800E2EA2A /* XTRepositoryTests.m */,
				313014A913EB653F0017A2A1 /* XTSideBarDataSorceTests.m */,
				89CD209017089D220051C3D4 /* XTCategoryTests.h */,
				89CD209117089D220051C3D4 /* XTCategoryTests.m */,
				89D6FE7C17D8457700633798 /* XTCommitHeaderTest.m */,
				C9E640111D1095C700192454 /* XTFileChangesModelTest.swift */,
				C9EB87311D05D35800C47D13 /* XTStashTest.swift */,
				89E927DE17E977340093DA6C /* expected header.html */,
				C9EB87301D05D35800C47D13 /* XitTests-Bridging-Header.h */,
				C9F7A0A41D2EF54E00BB8526 /* XTConfigTest.swift */,
			);
			path = XitTests;
			sourceTree = "<group>";
		};
		C3FA472513D0F8E300AC4F9B /* Supporting Files */ = {
			isa = PBXGroup;
			children = (
				C3FA472613D0F8E300AC4F9B /* XitTests-Info.plist */,
				C3FA472713D0F8E300AC4F9B /* InfoPlist.strings */,
				C3FA472A13D0F8E300AC4F9B /* XitTests-Prefix.pch */,
			);
			name = "Supporting Files";
			sourceTree = "<group>";
		};
		C973285E1D11DD4A00C56B9E /* Sidebar */ = {
			isa = PBXGroup;
			children = (
				DD07B08716B313A60012AC19 /* XTRefFormatter.h */,
				DD07B08816B313A60012AC19 /* XTRefFormatter.m */,
				DD07B07616A5D2A80012AC19 /* XTSideBarOutlineView.h */,
				DD07B07716A5D2A80012AC19 /* XTSideBarOutlineView.m */,
				895DEEF4142CECB7001763FC /* XTSideBarTableCellView.h */,
				895DEEF5142CECB7001763FC /* XTSideBarTableCellView.m */,
				31F1E87813D3AC6D00F3B317 /* XTSideBarDataSource.h */,
				3174966713DF8A0C004C5546 /* XTSideBarDataSource.m */,
				C9F78B131D0896AF008490EA /* XTSidebarItem.swift */,
			);
			name = Sidebar;
			sourceTree = "<group>";
		};
		C97328661D11DE6C00C56B9E /* Document */ = {
			isa = PBXGroup;
			children = (
				C3FA471213D0F8E200AC4F9B /* XTDocument.h */,
				C3FA471313D0F8E200AC4F9B /* XTDocument.m */,
				C3FA471513D0F8E200AC4F9B /* XTDocument.xib */,
				C9E9A37C1D0B5706007BFABF /* XTWIndowController.swift */,
				C957B8701D2DB44E0040F858 /* XTRemoteSettingsController.swift */,
				C957B8711D2DB44E0040F858 /* XTRemoteSettingsController.xib */,
				89991CDB144E3FF400097A99 /* XTStatusView.h */,
				89991CDC144E3FF400097A99 /* XTStatusView.m */,
				89794F651452839500E38ACC /* XTStatusView.xib */,
				8952296F1786F7AB00EE514C /* XTToolbarDelegate.h */,
				895229701786F7AB00EE514C /* XTToolbarDelegate.m */,
				89794F891458CC9B00E38ACC /* XTOutputViewController.h */,
				89794F8A1458CC9B00E38ACC /* XTOutputViewController.m */,
				89794F8B1458CC9B00E38ACC /* XTOutputViewController.xib */,
				C94866B51D256C24000BDB0A /* XTFetchController.swift */,
				C90FD5941D217D5B00A30570 /* XTFetchPanelController.swift */,
				C90FD5951D217D5B00A30570 /* XTFetchPanelController.xib */,
				C94866BE1D25861E000BDB0A /* XTPasswordPanelController.swift */,
				C94866BF1D25861E000BDB0A /* XTPasswordPanelController.xib */,
				C94866C21D258E88000BDB0A /* XTSheetController.swift */,
			);
			name = Document;
			sourceTree = "<group>";
		};
		C97328671D11DECD00C56B9E /* Repository */ = {
			isa = PBXGroup;
			children = (
<<<<<<< HEAD
				C9F7A0A21D2EEA6600BB8526 /* XTConfig.swift */,
=======
				C9C773001D26DC0700329493 /* XTConfig.swift */,
>>>>>>> ce49ab62
				C358652F14048A3F00060C53 /* XTRepository.h */,
				C358653014048A3F00060C53 /* XTRepository.m */,
				C3BC055613D1133000C3CF1A /* XTRepository+Commands.h */,
				C3BC055713D1133000C3CF1A /* XTRepository+Commands.m */,
				DDDA447015B0E97000DF407B /* XTRepository+Parsing.h */,
				DDDA447115B0EA4700DF407B /* XTRepository+Parsing.m */,
				89D8BE391CF4DB9400D640AA /* XTRepositoryWatcher.h */,
				89D8BE3A1CF4DB9400D640AA /* XTRepositoryWatcher.m */,
				C926804D1D074EC500E422FA /* XTFileChangesModel.swift */,
				C9EB87231D01D93400C47D13 /* XTStash.swift */,
			);
			name = Repository;
			sourceTree = "<group>";
		};
		C9C773151D26F28900329493 /* Preferences */ = {
			isa = PBXGroup;
			children = (
				C9C7730A1D26EE1C00329493 /* XTPrefsWindowController.swift */,
				C948D5B61D2C6A4800F72A27 /* XTAccountsPrefsController.swift */,
				C957B8531D2D533C0040F858 /* XTAddAccountController.swift */,
				C9C7730B1D26EE1C00329493 /* XTPrefsWindowController.xib */,
				C957B8551D2D65FF0040F858 /* XTAccountsPrefsController.xib */,
				C957B87B1D2DBBC00040F858 /* XTAccountsManager.swift */,
			);
			name = Preferences;
			sourceTree = "<group>";
		};
		DD39D1F21918306B00827532 /* FileView */ = {
			isa = PBXGroup;
			children = (
				DD96C937175ECE690003A30C /* XTFileViewController.h */,
				DD96C938175ECE690003A30C /* XTFileViewController.m */,
				DD997DF71746F40D00C7DF82 /* XTFileViewController.xib */,
				899DB1A01CE5022400760270 /* XTCommitEntryController.swift */,
				899DB1A11CE5022400760270 /* XTCommitEntryController.xib */,
				89D6FE6D17D2F89D00633798 /* XTCommitHeaderViewController.h */,
				89D6FE6E17D2F89D00633798 /* XTCommitHeaderViewController.m */,
				DD98D0001822FFE2008B79C9 /* XTFileChangesDataSource.h */,
				DD98D0011822FFE2008B79C9 /* XTFileChangesDataSource.m */,
				DD9D5E9A183EA33F00EBC1C7 /* XTFileDiffController.h */,
				DD9D5E9B183EA33F00EBC1C7 /* XTFileDiffController.m */,
				DD3D94F118254442004AF532 /* XTFileListDataSourceBase.h */,
				DD3D94F218254442004AF532 /* XTFileListDataSourceBase.m */,
				894C8DAA1CBC0A1B001A4B80 /* XTFileListView.h */,
				894C8DAB1CBC0A1B001A4B80 /* XTFileListView.m */,
				3199BABE14207CFB008AAA4F /* XTFileTreeDataSource.h */,
				3199BABF14207CFB008AAA4F /* XTFileTreeDataSource.m */,
				894C8DBA1CC12F3E001A4B80 /* XTPreviewController.h */,
				894C8DBB1CC12F3E001A4B80 /* XTPreviewController.m */,
				DDD4707F16F3E7B000CA76FF /* XTPreviewItem.h */,
				DDD4708016F3E7B000CA76FF /* XTPreviewItem.m */,
				89D8BE211CF0A4ED00D640AA /* XTRolloverButton.swift */,
				DD858B1D17FFDCB900264F7D /* XTTextPreviewController.h */,
				DD858B1E17FFDCB900264F7D /* XTTextPreviewController.m */,
				899DB18D1CE0EA3A00760270 /* XTWorkspaceTreeBuilder.swift */,
			);
			name = FileView;
			sourceTree = "<group>";
		};
		DD96C990176976FC0003A30C /* Products */ = {
			isa = PBXGroup;
			children = (
				DD96C99A176976FE0003A30C /* ObjectiveGit.framework */,
				DD96C99C176976FE0003A30C /* ObjectiveGit-MacTests.xctest */,
				DD96C99E176976FE0003A30C /* ObjectiveGit.framework */,
				89E6384D1C8651E400B7BB42 /* ObjectiveGit-iOSTests.xctest */,
			);
			name = Products;
			sourceTree = "<group>";
		};
/* End PBXGroup section */

/* Begin PBXNativeTarget section */
		C3FA46FB13D0F8E200AC4F9B /* Xit */ = {
			isa = PBXNativeTarget;
			buildConfigurationList = C3FA473113D0F8E300AC4F9B /* Build configuration list for PBXNativeTarget "Xit" */;
			buildPhases = (
				C3FA46F813D0F8E200AC4F9B /* Sources */,
				C3FA46F913D0F8E200AC4F9B /* Frameworks */,
				C3FA46FA13D0F8E200AC4F9B /* Resources */,
				317C19DE13EBD2500003E8E6 /* ShellScript */,
			);
			buildRules = (
			);
			dependencies = (
				DD96C9A51769772E0003A30C /* PBXTargetDependency */,
			);
			name = Xit;
			productName = Xit;
			productReference = C3FA46FC13D0F8E200AC4F9B /* Xit.app */;
			productType = "com.apple.product-type.application";
		};
		C3FA471F13D0F8E300AC4F9B /* XitTests */ = {
			isa = PBXNativeTarget;
			buildConfigurationList = C3FA473413D0F8E300AC4F9B /* Build configuration list for PBXNativeTarget "XitTests" */;
			buildPhases = (
				C3FA471B13D0F8E300AC4F9B /* Sources */,
				C3FA471C13D0F8E300AC4F9B /* Frameworks */,
				C3FA471D13D0F8E300AC4F9B /* Resources */,
				89BEB8BB157B586F00FED57B /* CopyFiles */,
			);
			buildRules = (
			);
			dependencies = (
				C3FA472313D0F8E300AC4F9B /* PBXTargetDependency */,
			);
			name = XitTests;
			productName = XitTests;
			productReference = C3FA472013D0F8E300AC4F9B /* XitTests.xctest */;
			productType = "com.apple.product-type.bundle.unit-test";
		};
/* End PBXNativeTarget section */

/* Begin PBXProject section */
		C3FA46F313D0F8E200AC4F9B /* Project object */ = {
			isa = PBXProject;
			attributes = {
				CLASSPREFIX = XT;
				LastSwiftUpdateCheck = 0730;
				LastUpgradeCheck = 0800;
				ORGANIZATIONNAME = "";
			};
			buildConfigurationList = C3FA46F613D0F8E200AC4F9B /* Build configuration list for PBXProject "Xit" */;
			compatibilityVersion = "Xcode 3.2";
			developmentRegion = English;
			hasScannedForEncodings = 0;
			knownRegions = (
				en,
			);
			mainGroup = C3FA46F113D0F8E200AC4F9B;
			productRefGroup = C3FA46FD13D0F8E200AC4F9B /* Products */;
			projectDirPath = "";
			projectReferences = (
				{
					ProductGroup = DD96C990176976FC0003A30C /* Products */;
					ProjectRef = DD96C98F176976FC0003A30C /* ObjectiveGitFramework.xcodeproj */;
				},
			);
			projectRoot = "";
			targets = (
				C3FA46FB13D0F8E200AC4F9B /* Xit */,
				C3FA471F13D0F8E300AC4F9B /* XitTests */,
			);
		};
/* End PBXProject section */

/* Begin PBXReferenceProxy section */
		89E6384D1C8651E400B7BB42 /* ObjectiveGit-iOSTests.xctest */ = {
			isa = PBXReferenceProxy;
			fileType = wrapper.cfbundle;
			path = "ObjectiveGit-iOSTests.xctest";
			remoteRef = 89E6384C1C8651E400B7BB42 /* PBXContainerItemProxy */;
			sourceTree = BUILT_PRODUCTS_DIR;
		};
		DD96C99A176976FE0003A30C /* ObjectiveGit.framework */ = {
			isa = PBXReferenceProxy;
			fileType = wrapper.framework;
			path = ObjectiveGit.framework;
			remoteRef = DD96C999176976FE0003A30C /* PBXContainerItemProxy */;
			sourceTree = BUILT_PRODUCTS_DIR;
		};
		DD96C99C176976FE0003A30C /* ObjectiveGit-MacTests.xctest */ = {
			isa = PBXReferenceProxy;
			fileType = wrapper.cfbundle;
			path = "ObjectiveGit-MacTests.xctest";
			remoteRef = DD96C99B176976FE0003A30C /* PBXContainerItemProxy */;
			sourceTree = BUILT_PRODUCTS_DIR;
		};
		DD96C99E176976FE0003A30C /* ObjectiveGit.framework */ = {
			isa = PBXReferenceProxy;
			fileType = wrapper.framework;
			path = ObjectiveGit.framework;
			remoteRef = DD96C99D176976FE0003A30C /* PBXContainerItemProxy */;
			sourceTree = BUILT_PRODUCTS_DIR;
		};
/* End PBXReferenceProxy section */

/* Begin PBXResourcesBuildPhase section */
		C3FA46FA13D0F8E200AC4F9B /* Resources */ = {
			isa = PBXResourcesBuildPhase;
			buildActionMask = 2147483647;
			files = (
				C91610291D1DE994005A3142 /* pullTemplate.png in Resources */,
				C91610231D1DE994005A3142 /* fetchTemplate.png in Resources */,
				C3FA470B13D0F8E200AC4F9B /* InfoPlist.strings in Resources */,
				895869C01D088A46003A9AF0 /* tagTemplate.png in Resources */,
				89D8BDFB1CED200B00D640AA /* delete@2x.png in Resources */,
				89D8BE261CF35C7000D640AA /* unstage@2x.png in Resources */,
				C957B85D1D2D6A3C0040F858 /* githubTemplate.png in Resources */,
				C3FA471113D0F8E200AC4F9B /* Credits.rtf in Resources */,
				C3FA471713D0F8E200AC4F9B /* XTDocument.xib in Resources */,
				89D8BE5B1CF8E9C900D640AA /* diffTemplate@2x.png in Resources */,
				89D8BDE91CED1FE700D640AA /* add.png in Resources */,
				C3FA471A13D0F8E300AC4F9B /* MainMenu.xib in Resources */,
				895869BE1D088A46003A9AF0 /* submoduleTemplate.png in Resources */,
				C916102C1D1DE994005A3142 /* pushTemplate@2x.png in Resources */,
				DD00725613E76DFB003B4120 /* Xit.icns in Resources */,
				31C7C13413ECC74C00A65FE9 /* XTHistoryViewController.xib in Resources */,
				894C8D931CA44A44001A4B80 /* stagingTemplate.png in Resources */,
				895869BD1D088A46003A9AF0 /* stashTemplate@2x.png in Resources */,
				C957B85E1D2D6A3C0040F858 /* githubTemplate@2x.png in Resources */,
				89D8BE5F1CF8E9C900D640AA /* textTemplate@2x.png in Resources */,
				899DB1A31CE5022400760270 /* XTCommitEntryController.xib in Resources */,
				C957B8731D2DB44E0040F858 /* XTRemoteSettingsController.xib in Resources */,
				89794F671452839500E38ACC /* XTStatusView.xib in Resources */,
				89D8BE001CED203900D640AA /* stage.png in Resources */,
				89794F8D1458CC9B00E38ACC /* XTOutputViewController.xib in Resources */,
				C91610251D1DE994005A3142 /* mergeTemplate.png in Resources */,
				C91610241D1DE994005A3142 /* fetchTemplate@2x.png in Resources */,
				89D8BDFA1CED200B00D640AA /* delete.png in Resources */,
				C9C7730D1D26EE1C00329493 /* XTPrefsWindowController.xib in Resources */,
				89D8BDFC1CED200B00D640AA /* modify.png in Resources */,
				C92A7B271D1DD1CD00D2B944 /* folderTemplate@2x.png in Resources */,
				89039F561703A9FC000949A8 /* html in Resources */,
				C90FD5971D217D5B00A30570 /* XTFetchPanelController.xib in Resources */,
				89D8BDFD1CED200B00D640AA /* modify@2x.png in Resources */,
				DD997DDA173B409500C7DF82 /* HistoryView Menus.xib in Resources */,
				C957B85C1D2D6A3C0040F858 /* bitbucketTemplate@2x.png in Resources */,
				89D8BDF81CED200B00D640AA /* conflict.png in Resources */,
				DD997DF81746F40D00C7DF82 /* XTFileViewController.xib in Resources */,
				89D8BDF91CED200B00D640AA /* conflict@2x.png in Resources */,
				C957B85B1D2D6A3C0040F858 /* bitbucketTemplate.png in Resources */,
				C92A7B261D1DD1CD00D2B944 /* folderTemplate.png in Resources */,
				89D8BE011CED203900D640AA /* stage@2x.png in Resources */,
				89D8BE581CF8E9C900D640AA /* blameTemplate.png in Resources */,
				C957B8621D2D6D900040F858 /* teamcityTemplate@2x.png in Resources */,
				C91610271D1DE994005A3142 /* pullRequestTemplate.png in Resources */,
				89D8BDEA1CED1FE700D640AA /* add@2x.png in Resources */,
				DD96C931175B76990003A30C /* splitter.png in Resources */,
				89D8BE251CF35C7000D640AA /* unstage.png in Resources */,
				895869A91D0869D1003A9AF0 /* branchTemplate@2x.png in Resources */,
				895869C11D088A46003A9AF0 /* tagTemplate@2x.png in Resources */,
				894C8D941CA44A44001A4B80 /* stagingTemplate@2x.png in Resources */,
				895869BF1D088A46003A9AF0 /* submoduleTemplate@2x.png in Resources */,
				DDA8A63A17F5B6CE00AD9808 /* added.png in Resources */,
				DDA8A63B17F5B6CE00AD9808 /* added@2x.png in Resources */,
				C916102B1D1DE994005A3142 /* pushTemplate.png in Resources */,
				DDA8A63C17F5B6CE00AD9808 /* copied.png in Resources */,
				DDA8A63D17F5B6CE00AD9808 /* copied@2x.png in Resources */,
				895869AB1D0869D1003A9AF0 /* cloudTemplate@2x.png in Resources */,
				DDA8A63E17F5B6CE00AD9808 /* deleted.png in Resources */,
				895869BC1D088A46003A9AF0 /* stashTemplate.png in Resources */,
				C94866C11D25861E000BDB0A /* XTPasswordPanelController.xib in Resources */,
				DDA8A63F17F5B6CE00AD9808 /* deleted@2x.png in Resources */,
				895869A81D0869D1003A9AF0 /* branchTemplate.png in Resources */,
				DDA8A64017F5B6CE00AD9808 /* modified.png in Resources */,
				89D8BE5A1CF8E9C900D640AA /* diffTemplate.png in Resources */,
				89D8BE5C1CF8E9C900D640AA /* historyTemplate.png in Resources */,
				C91610281D1DE994005A3142 /* pullRequestTemplate@2x.png in Resources */,
				89D8BE591CF8E9C900D640AA /* blameTemplate@2x.png in Resources */,
				DDA8A64117F5B6CE00AD9808 /* modified@2x.png in Resources */,
				C957B8611D2D6D900040F858 /* teamcityTemplate.png in Resources */,
				895869AA1D0869D1003A9AF0 /* cloudTemplate.png in Resources */,
				DDA8A64217F5B6CE00AD9808 /* renamed.png in Resources */,
				C957B8561D2D65FF0040F858 /* XTAccountsPrefsController.xib in Resources */,
				DDA8A64317F5B6CE00AD9808 /* renamed@2x.png in Resources */,
				89D8BE5E1CF8E9C900D640AA /* textTemplate.png in Resources */,
				89D8BE5D1CF8E9C900D640AA /* historyTemplate@2x.png in Resources */,
				C91610261D1DE994005A3142 /* mergeTemplate@2x.png in Resources */,
				C916102A1D1DE994005A3142 /* pullTemplate@2x.png in Resources */,
				DDA8A65F17F9ECED00AD9808 /* mixed.png in Resources */,
				DDA8A66017F9ECED00AD9808 /* mixed@2x.png in Resources */,
			);
			runOnlyForDeploymentPostprocessing = 0;
		};
		C3FA471D13D0F8E300AC4F9B /* Resources */ = {
			isa = PBXResourcesBuildPhase;
			buildActionMask = 2147483647;
			files = (
				C3FA472913D0F8E300AC4F9B /* InfoPlist.strings in Resources */,
				89E927DF17E977340093DA6C /* expected header.html in Resources */,
			);
			runOnlyForDeploymentPostprocessing = 0;
		};
/* End PBXResourcesBuildPhase section */

/* Begin PBXShellScriptBuildPhase section */
		317C19DE13EBD2500003E8E6 /* ShellScript */ = {
			isa = PBXShellScriptBuildPhase;
			buildActionMask = 2147483647;
			files = (
			);
			inputPaths = (
			);
			outputPaths = (
			);
			runOnlyForDeploymentPostprocessing = 0;
			shellPath = /bin/sh;
			shellScript = "KEYWORDS=\"TODO|FIXME|\\?\\?\\?:|\\!\\!\\!:\"\nfind ${SRCROOT}/Xit ${SRCROOT}/XitTests \\( -name \"*.h\" -or -name \"*.m\" \\) -print0 | \\\nxargs -0 egrep --with-filename --line-number --only-matching \"($KEYWORDS).*\\$\" | \\\nperl -p -e \"s/($KEYWORDS)/ warning: \\$1/\"";
		};
/* End PBXShellScriptBuildPhase section */

/* Begin PBXSourcesBuildPhase section */
		C3FA46F813D0F8E200AC4F9B /* Sources */ = {
			isa = PBXSourcesBuildPhase;
			buildActionMask = 2147483647;
			files = (
				89D8BE3B1CF4DB9400D640AA /* XTRepositoryWatcher.m in Sources */,
				C3FA470E13D0F8E200AC4F9B /* main.m in Sources */,
				C3FA471413D0F8E200AC4F9B /* XTDocument.m in Sources */,
				31F1E87F13D3B51200F3B317 /* XTRepository+Commands.m in Sources */,
				C926804E1D074EC500E422FA /* XTFileChangesModel.swift in Sources */,
				C9F78B141D0896AF008490EA /* XTSidebarItem.swift in Sources */,
				3174966513DF896E004C5546 /* XTHistoryDataSource.m in Sources */,
				C957B84B1D2D53040040F858 /* XTSheetController.swift in Sources */,
				3174966813DF8A0C004C5546 /* XTSideBarDataSource.m in Sources */,
				3174966E13DFF94C004C5546 /* XTHistoryItem.m in Sources */,
				DD9D5E9C183EA33F00EBC1C7 /* XTFileDiffController.m in Sources */,
				C3D6D31313E8E65700AF50B0 /* PBGitHistoryGrapher.m in Sources */,
				C3D6D31613E8E6BC00AF50B0 /* PBGitGrapher.mm in Sources */,
				C957B8541D2D533C0040F858 /* XTAddAccountController.swift in Sources */,
				C3D6D31913E8E6E400AF50B0 /* PBGraphCellInfo.m in Sources */,
				C3D6D31F13E8E7E700AF50B0 /* PBGitLane.mm in Sources */,
				C948D5B71D2C6A4800F72A27 /* XTAccountsPrefsController.swift in Sources */,
				894C8DAC1CBC0A1B001A4B80 /* XTFileListView.m in Sources */,
				C957B8721D2DB44E0040F858 /* XTRemoteSettingsController.swift in Sources */,
				C3D6D32213E91EDC00AF50B0 /* PBGitRevisionCell.m in Sources */,
				899DB1921CE109C700760270 /* XTWorkspaceTreeBuilder.swift in Sources */,
				89D8BE221CF0A4ED00D640AA /* XTRolloverButton.swift in Sources */,
				31C7C12E13EC738200A65FE9 /* NSMutableDictionary+MultiObjectForKey.m in Sources */,
				C94866C31D258E88000BDB0A /* XTSheetController.swift in Sources */,
				DDDDAF1418162212009F8BA1 /* XTQueueUtils.c in Sources */,
				C957B8661D2D8D500040F858 /* XTKeychain.swift in Sources */,
				C9C7730C1D26EE1C00329493 /* XTPrefsWindowController.swift in Sources */,
				31C7C13313ECC74C00A65FE9 /* XTHistoryViewController.m in Sources */,
				C358653114048A3F00060C53 /* XTRepository.m in Sources */,
				C94866C01D25861E000BDB0A /* XTPasswordPanelController.swift in Sources */,
				3199BAC014207CFB008AAA4F /* XTFileTreeDataSource.m in Sources */,
				895DEEF6142CECB7001763FC /* XTSideBarTableCellView.m in Sources */,
				89A6EA2814478DA40089B212 /* XTAppDelegate.m in Sources */,
				89991CDD144E3FF400097A99 /* XTStatusView.m in Sources */,
				89794F8C1458CC9B00E38ACC /* XTOutputViewController.m in Sources */,
				DDDA447215B0EA4700DF407B /* XTRepository+Parsing.m in Sources */,
				894C8DBD1CC12F3E001A4B80 /* XTPreviewController.m in Sources */,
				C9F7A0A31D2EEA6600BB8526 /* XTConfig.swift in Sources */,
				DD98D0021822FFE2008B79C9 /* XTFileChangesDataSource.m in Sources */,
				DDC75B8315D08E8F0087F2D4 /* NSDate+Extensions.m in Sources */,
				DD9C1B8F160239DD0001FE9B /* XTRefToken.m in Sources */,
				C9C773011D26DC0700329493 /* XTConfig.swift in Sources */,
				C94866B61D256C24000BDB0A /* XTFetchController.swift in Sources */,
				DDE55DDF1613C6C000CCAC03 /* XTModDateTracker.m in Sources */,
				C957B87C1D2DBBC00040F858 /* XTAccountsManager.swift in Sources */,
				DD07B07816A5D2A80012AC19 /* XTSideBarOutlineView.m in Sources */,
				DD07B08916B313A60012AC19 /* XTRefFormatter.m in Sources */,
				DDD4708116F3E7B000CA76FF /* XTPreviewItem.m in Sources */,
				899DB1A21CE5022400760270 /* XTCommitEntryController.swift in Sources */,
				89D47943170894A200C04D89 /* NSAttributedString+XTExtensions.m in Sources */,
				C9E9A37D1D0B5706007BFABF /* XTWIndowController.swift in Sources */,
				DD96C939175ECE690003A30C /* XTFileViewController.m in Sources */,
				895229661786F6F900EE514C /* FHTDelegate.m in Sources */,
				C90FD5961D217D5B00A30570 /* XTFetchPanelController.swift in Sources */,
				895229671786F6F900EE514C /* FHTItemView.m in Sources */,
				895229681786F6F900EE514C /* FHTLCDStatusView.m in Sources */,
				C9EB87241D01D93400C47D13 /* XTStash.swift in Sources */,
				895229691786F6F900EE514C /* FHTToolbar.m in Sources */,
				895229711786F7AB00EE514C /* XTToolbarDelegate.m in Sources */,
				DD3D94F318254442004AF532 /* XTFileListDataSourceBase.m in Sources */,
				89D6FE6F17D2F89D00633798 /* XTCommitHeaderViewController.m in Sources */,
				DD858B1F17FFDCB900264F7D /* XTTextPreviewController.m in Sources */,
				89AC82431806769A00402955 /* XTWebViewController.m in Sources */,
			);
			runOnlyForDeploymentPostprocessing = 0;
		};
		C3FA471B13D0F8E300AC4F9B /* Sources */ = {
			isa = PBXSourcesBuildPhase;
			buildActionMask = 2147483647;
			files = (
				C3FA472E13D0F8E300AC4F9B /* XTTest.m in Sources */,
				313014AC13EB656B0017A2A1 /* XTSideBarDataSorceTests.m in Sources */,
				C9EB873B1D05F3B800C47D13 /* XTStash.swift in Sources */,
				C9E9A3871D0F21B6007BFABF /* XTSidebarItem.swift in Sources */,
				313014AF13EB65DB0017A2A1 /* XTHistoryDataSorceTests.m in Sources */,
				C9EB87321D05D35800C47D13 /* XTStashTest.swift in Sources */,
				C9F7A0A71D2EF63100BB8526 /* XTAccountsManager.swift in Sources */,
				C9E9A3851D0F2077007BFABF /* XTWIndowController.swift in Sources */,
				DD3D9535182B5EC7004AF532 /* XTFileChangesDataSourceTest.m in Sources */,
				DD98CFF3181ADFC5008B79C9 /* CFRunLoop+Extensions.c in Sources */,
				3199BABD142079BB008AAA4F /* XTFileListDataSourceTest.m in Sources */,
				896B05D015796D2A003B0C24 /* XTHistoryViewControllerTest.m in Sources */,
				C9F7A0A61D2EF55700BB8526 /* XTConfig.swift in Sources */,
				C9F7A0A51D2EF54E00BB8526 /* XTConfigTest.swift in Sources */,
				C97328681D11FFC400C56B9E /* XTWorkspaceTreeBuilder.swift in Sources */,
				89FE824815A716E800E2EA2A /* XTRepositoryTests.m in Sources */,
				C9F7A0A81D2EF64500BB8526 /* XTRemoteSettingsController.swift in Sources */,
				DDB9319516EC12B100A6ABC6 /* XTRefTokenTest.m in Sources */,
				C9E640121D1095C700192454 /* XTFileChangesModelTest.swift in Sources */,
				C90FD5981D21AAA100A30570 /* XTFetchPanelController.swift in Sources */,
				89CD209217089D220051C3D4 /* XTCategoryTests.m in Sources */,
				89D6FE7D17D8457700633798 /* XTCommitHeaderTest.m in Sources */,
				C9E9A3861D0F20F4007BFABF /* XTFileChangesModel.swift in Sources */,
				C9F7A0A91D2EF9CD00BB8526 /* XTSheetController.swift in Sources */,
			);
			runOnlyForDeploymentPostprocessing = 0;
		};
/* End PBXSourcesBuildPhase section */

/* Begin PBXTargetDependency section */
		C3FA472313D0F8E300AC4F9B /* PBXTargetDependency */ = {
			isa = PBXTargetDependency;
			target = C3FA46FB13D0F8E200AC4F9B /* Xit */;
			targetProxy = C3FA472213D0F8E300AC4F9B /* PBXContainerItemProxy */;
		};
		DD96C9A51769772E0003A30C /* PBXTargetDependency */ = {
			isa = PBXTargetDependency;
			name = ObjectiveGit;
			targetProxy = DD96C9A41769772E0003A30C /* PBXContainerItemProxy */;
		};
/* End PBXTargetDependency section */

/* Begin PBXVariantGroup section */
		89794F651452839500E38ACC /* XTStatusView.xib */ = {
			isa = PBXVariantGroup;
			children = (
				89794F661452839500E38ACC /* en */,
			);
			name = XTStatusView.xib;
			sourceTree = "<group>";
		};
		C3FA470913D0F8E200AC4F9B /* InfoPlist.strings */ = {
			isa = PBXVariantGroup;
			children = (
				C3FA470A13D0F8E200AC4F9B /* en */,
			);
			name = InfoPlist.strings;
			sourceTree = "<group>";
		};
		C3FA470F13D0F8E200AC4F9B /* Credits.rtf */ = {
			isa = PBXVariantGroup;
			children = (
				C3FA471013D0F8E200AC4F9B /* en */,
			);
			name = Credits.rtf;
			sourceTree = "<group>";
		};
		C3FA471513D0F8E200AC4F9B /* XTDocument.xib */ = {
			isa = PBXVariantGroup;
			children = (
				C3FA471613D0F8E200AC4F9B /* en */,
			);
			name = XTDocument.xib;
			sourceTree = "<group>";
		};
		C3FA471813D0F8E300AC4F9B /* MainMenu.xib */ = {
			isa = PBXVariantGroup;
			children = (
				C3FA471913D0F8E300AC4F9B /* en */,
			);
			name = MainMenu.xib;
			sourceTree = "<group>";
		};
		C3FA472713D0F8E300AC4F9B /* InfoPlist.strings */ = {
			isa = PBXVariantGroup;
			children = (
				C3FA472813D0F8E300AC4F9B /* en */,
			);
			name = InfoPlist.strings;
			sourceTree = "<group>";
		};
		DD997DD8173B409500C7DF82 /* HistoryView Menus.xib */ = {
			isa = PBXVariantGroup;
			children = (
				DD997DD9173B409500C7DF82 /* en */,
			);
			name = "HistoryView Menus.xib";
			sourceTree = "<group>";
		};
/* End PBXVariantGroup section */

/* Begin XCBuildConfiguration section */
		C3D6CF2513D4DEE300D35D4D /* coverage */ = {
			isa = XCBuildConfiguration;
			buildSettings = {
				CLANG_WARN_BOOL_CONVERSION = YES;
				CLANG_WARN_CONSTANT_CONVERSION = YES;
				CLANG_WARN_EMPTY_BODY = YES;
				CLANG_WARN_ENUM_CONVERSION = YES;
				CLANG_WARN_INT_CONVERSION = YES;
				CLANG_WARN_UNREACHABLE_CODE = YES;
				CLANG_WARN__DUPLICATE_METHOD_MATCH = YES;
				ENABLE_STRICT_OBJC_MSGSEND = YES;
				GCC_C_LANGUAGE_STANDARD = gnu99;
				GCC_GENERATE_TEST_COVERAGE_FILES = YES;
				GCC_INSTRUMENT_PROGRAM_FLOW_ARCS = YES;
				GCC_NO_COMMON_BLOCKS = YES;
				GCC_OPTIMIZATION_LEVEL = 0;
				GCC_PREFIX_HEADER = "";
				GCC_PREPROCESSOR_DEFINITIONS = DEBUG;
				GCC_SYMBOLS_PRIVATE_EXTERN = NO;
				GCC_WARN_64_TO_32_BIT_CONVERSION = YES;
				GCC_WARN_ABOUT_RETURN_TYPE = YES;
				GCC_WARN_UNDECLARED_SELECTOR = YES;
				GCC_WARN_UNINITIALIZED_AUTOS = YES;
				GCC_WARN_UNUSED_FUNCTION = YES;
				GCC_WARN_UNUSED_VARIABLE = YES;
				HEADER_SEARCH_PATHS = (
					RBSplitView/Source/,
					"\"$(SRCROOT)/objective-git/External/libgit2/include\"",
					"$(inherited)",
				);
				MACOSX_DEPLOYMENT_TARGET = 10.11;
				ONLY_ACTIVE_ARCH = YES;
				OTHER_LDFLAGS = "-lgcov";
				SDKROOT = macosx;
				SWIFT_VERSION = 2.3;
			};
			name = coverage;
		};
		C3D6CF2613D4DEE300D35D4D /* coverage */ = {
			isa = XCBuildConfiguration;
			buildSettings = {
				ALWAYS_SEARCH_USER_PATHS = NO;
				CLANG_ALLOW_NON_MODULAR_INCLUDES_IN_FRAMEWORK_MODULES = YES;
				CLANG_ENABLE_MODULES = YES;
				CLANG_ENABLE_OBJC_ARC = YES;
				COMBINE_HIDPI_IMAGES = YES;
				COPY_PHASE_STRIP = NO;
				GCC_DYNAMIC_NO_PIC = NO;
				GCC_ENABLE_OBJC_EXCEPTIONS = YES;
				GCC_PRECOMPILE_PREFIX_HEADER = YES;
				GCC_PREFIX_HEADER = "";
				INFOPLIST_FILE = "Xit/Xit-Info.plist";
				LD_RUNPATH_SEARCH_PATHS = "$(inherited) @executable_path/../Frameworks";
				MACOSX_DEPLOYMENT_TARGET = 10.11;
				PRODUCT_BUNDLE_IDENTIFIER = com.uncommonplace.Xit;
				PRODUCT_NAME = "$(TARGET_NAME)";
				SWIFT_OBJC_BRIDGING_HEADER = "Xit/Xit-Bridging-Header.h";
				SWIFT_OPTIMIZATION_LEVEL = "-Onone";
				WRAPPER_EXTENSION = app;
			};
			name = coverage;
		};
		C3D6CF2713D4DEE300D35D4D /* coverage */ = {
			isa = XCBuildConfiguration;
			buildSettings = {
				ALWAYS_SEARCH_USER_PATHS = NO;
				BUNDLE_LOADER = "$(BUILT_PRODUCTS_DIR)/Xit.app/Contents/MacOS/Xit";
				CLANG_ENABLE_MODULES = YES;
				CLANG_ENABLE_OBJC_ARC = YES;
				COMBINE_HIDPI_IMAGES = YES;
				COPY_PHASE_STRIP = NO;
				FRAMEWORK_SEARCH_PATHS = (
					"$(SRCROOT)",
					"$(inherited)",
				);
				GCC_DYNAMIC_NO_PIC = NO;
				GCC_ENABLE_OBJC_EXCEPTIONS = YES;
				GCC_PRECOMPILE_PREFIX_HEADER = YES;
				GCC_PREFIX_HEADER = "XitTests/XitTests-Prefix.pch";
				GCC_VERSION = com.apple.compilers.llvm.clang.1_0;
				INFOPLIST_FILE = "XitTests/XitTests-Info.plist";
				LD_RUNPATH_SEARCH_PATHS = "$(inherited) @executable_path/../Frameworks @loader_path/../Frameworks";
				OTHER_LDFLAGS = $inherited;
				PRODUCT_BUNDLE_IDENTIFIER = "com.uncommonplace.${PRODUCT_NAME:rfc1034identifier}";
				PRODUCT_NAME = "$(TARGET_NAME)";
				SDKROOT = macosx;
				SWIFT_OBJC_BRIDGING_HEADER = "XitTests/XitTests-Bridging-Header.h";
				SWIFT_OPTIMIZATION_LEVEL = "-Onone";
				TEST_HOST = "$(BUNDLE_LOADER)";
			};
			name = coverage;
		};
		C3FA472F13D0F8E300AC4F9B /* Debug */ = {
			isa = XCBuildConfiguration;
			buildSettings = {
				CLANG_WARN_BOOL_CONVERSION = YES;
				CLANG_WARN_CONSTANT_CONVERSION = YES;
				CLANG_WARN_EMPTY_BODY = YES;
				CLANG_WARN_ENUM_CONVERSION = YES;
				CLANG_WARN_INT_CONVERSION = YES;
				CLANG_WARN_UNREACHABLE_CODE = YES;
				CLANG_WARN__DUPLICATE_METHOD_MATCH = YES;
				ENABLE_STRICT_OBJC_MSGSEND = YES;
				ENABLE_TESTABILITY = YES;
				GCC_C_LANGUAGE_STANDARD = gnu99;
				GCC_GENERATE_TEST_COVERAGE_FILES = NO;
				GCC_INSTRUMENT_PROGRAM_FLOW_ARCS = NO;
				GCC_NO_COMMON_BLOCKS = YES;
				GCC_OPTIMIZATION_LEVEL = 0;
				GCC_PREPROCESSOR_DEFINITIONS = DEBUG;
				GCC_SYMBOLS_PRIVATE_EXTERN = NO;
				GCC_WARN_64_TO_32_BIT_CONVERSION = YES;
				GCC_WARN_ABOUT_RETURN_TYPE = YES;
				GCC_WARN_UNDECLARED_SELECTOR = YES;
				GCC_WARN_UNINITIALIZED_AUTOS = YES;
				GCC_WARN_UNUSED_FUNCTION = YES;
				GCC_WARN_UNUSED_VARIABLE = YES;
				HEADER_SEARCH_PATHS = (
					RBSplitView/Source/,
					"\"$(SRCROOT)/objective-git/External/libgit2/include\"",
					"$(inherited)",
				);
				MACOSX_DEPLOYMENT_TARGET = 10.11;
				ONLY_ACTIVE_ARCH = YES;
				OTHER_LDFLAGS = "";
				SDKROOT = macosx;
				SWIFT_VERSION = 2.3;
			};
			name = Debug;
		};
		C3FA473013D0F8E300AC4F9B /* Release */ = {
			isa = XCBuildConfiguration;
			buildSettings = {
				CLANG_WARN_BOOL_CONVERSION = YES;
				CLANG_WARN_CONSTANT_CONVERSION = YES;
				CLANG_WARN_EMPTY_BODY = YES;
				CLANG_WARN_ENUM_CONVERSION = YES;
				CLANG_WARN_INT_CONVERSION = YES;
				CLANG_WARN_UNREACHABLE_CODE = YES;
				CLANG_WARN__DUPLICATE_METHOD_MATCH = YES;
				ENABLE_STRICT_OBJC_MSGSEND = YES;
				GCC_C_LANGUAGE_STANDARD = gnu99;
				GCC_GENERATE_TEST_COVERAGE_FILES = NO;
				GCC_INSTRUMENT_PROGRAM_FLOW_ARCS = NO;
				GCC_NO_COMMON_BLOCKS = YES;
				GCC_WARN_64_TO_32_BIT_CONVERSION = YES;
				GCC_WARN_ABOUT_RETURN_TYPE = YES;
				GCC_WARN_UNDECLARED_SELECTOR = YES;
				GCC_WARN_UNINITIALIZED_AUTOS = YES;
				GCC_WARN_UNUSED_FUNCTION = YES;
				GCC_WARN_UNUSED_VARIABLE = YES;
				HEADER_SEARCH_PATHS = (
					RBSplitView/Source/,
					"\"$(SRCROOT)/objective-git/External/libgit2/include\"",
					"$(inherited)",
				);
				MACOSX_DEPLOYMENT_TARGET = 10.11;
				OTHER_LDFLAGS = "";
				SDKROOT = macosx;
				SWIFT_VERSION = 2.3;
			};
			name = Release;
		};
		C3FA473213D0F8E300AC4F9B /* Debug */ = {
			isa = XCBuildConfiguration;
			buildSettings = {
				ALWAYS_SEARCH_USER_PATHS = NO;
				CLANG_ALLOW_NON_MODULAR_INCLUDES_IN_FRAMEWORK_MODULES = YES;
				CLANG_ENABLE_MODULES = YES;
				CLANG_ENABLE_OBJC_ARC = YES;
				COMBINE_HIDPI_IMAGES = YES;
				COPY_PHASE_STRIP = NO;
				GCC_DYNAMIC_NO_PIC = NO;
				GCC_ENABLE_OBJC_EXCEPTIONS = YES;
				GCC_PRECOMPILE_PREFIX_HEADER = YES;
				GCC_PREFIX_HEADER = "Xit/Xit-Prefix.pch";
				INFOPLIST_FILE = "Xit/Xit-Info.plist";
				LD_RUNPATH_SEARCH_PATHS = "$(inherited) @executable_path/../Frameworks";
				MACOSX_DEPLOYMENT_TARGET = 10.11;
				PRODUCT_BUNDLE_IDENTIFIER = com.uncommonplace.Xit;
				PRODUCT_NAME = "$(TARGET_NAME)";
				SWIFT_OBJC_BRIDGING_HEADER = "Xit/Xit-Bridging-Header.h";
				SWIFT_OPTIMIZATION_LEVEL = "-Onone";
				WRAPPER_EXTENSION = app;
			};
			name = Debug;
		};
		C3FA473313D0F8E300AC4F9B /* Release */ = {
			isa = XCBuildConfiguration;
			buildSettings = {
				ALWAYS_SEARCH_USER_PATHS = NO;
				CLANG_ALLOW_NON_MODULAR_INCLUDES_IN_FRAMEWORK_MODULES = YES;
				CLANG_ENABLE_MODULES = YES;
				CLANG_ENABLE_OBJC_ARC = YES;
				COMBINE_HIDPI_IMAGES = YES;
				COPY_PHASE_STRIP = YES;
				DEBUG_INFORMATION_FORMAT = "dwarf-with-dsym";
				GCC_ENABLE_OBJC_EXCEPTIONS = YES;
				GCC_PRECOMPILE_PREFIX_HEADER = YES;
				GCC_PREFIX_HEADER = "Xit/Xit-Prefix.pch";
				INFOPLIST_FILE = "Xit/Xit-Info.plist";
				LD_RUNPATH_SEARCH_PATHS = "$(inherited) @executable_path/../Frameworks";
				MACOSX_DEPLOYMENT_TARGET = 10.11;
				PRODUCT_BUNDLE_IDENTIFIER = com.uncommonplace.Xit;
				PRODUCT_NAME = "$(TARGET_NAME)";
				SWIFT_OBJC_BRIDGING_HEADER = "Xit/Xit-Bridging-Header.h";
				SWIFT_OPTIMIZATION_LEVEL = "-Owholemodule";
				WRAPPER_EXTENSION = app;
			};
			name = Release;
		};
		C3FA473513D0F8E300AC4F9B /* Debug */ = {
			isa = XCBuildConfiguration;
			buildSettings = {
				ALWAYS_SEARCH_USER_PATHS = NO;
				BUNDLE_LOADER = "$(BUILT_PRODUCTS_DIR)/Xit.app/Contents/MacOS/Xit";
				CLANG_ENABLE_MODULES = YES;
				CLANG_ENABLE_OBJC_ARC = YES;
				COMBINE_HIDPI_IMAGES = YES;
				COPY_PHASE_STRIP = NO;
				FRAMEWORK_SEARCH_PATHS = (
					"$(SRCROOT)",
					"$(inherited)",
				);
				GCC_DYNAMIC_NO_PIC = NO;
				GCC_ENABLE_OBJC_EXCEPTIONS = YES;
				GCC_PRECOMPILE_PREFIX_HEADER = YES;
				GCC_PREFIX_HEADER = "XitTests/XitTests-Prefix.pch";
				GCC_VERSION = com.apple.compilers.llvm.clang.1_0;
				INFOPLIST_FILE = "XitTests/XitTests-Info.plist";
				LD_RUNPATH_SEARCH_PATHS = "$(inherited) @executable_path/../Frameworks @loader_path/../Frameworks";
				OTHER_LDFLAGS = $inherited;
				PRODUCT_BUNDLE_IDENTIFIER = "com.uncommonplace.${PRODUCT_NAME:rfc1034identifier}";
				PRODUCT_NAME = "$(TARGET_NAME)";
				SDKROOT = macosx;
				SWIFT_OBJC_BRIDGING_HEADER = "XitTests/XitTests-Bridging-Header.h";
				SWIFT_OPTIMIZATION_LEVEL = "-Onone";
				TEST_HOST = "$(BUNDLE_LOADER)";
			};
			name = Debug;
		};
		C3FA473613D0F8E300AC4F9B /* Release */ = {
			isa = XCBuildConfiguration;
			buildSettings = {
				ALWAYS_SEARCH_USER_PATHS = NO;
				BUNDLE_LOADER = "$(BUILT_PRODUCTS_DIR)/Xit.app/Contents/MacOS/Xit";
				CLANG_ENABLE_MODULES = YES;
				CLANG_ENABLE_OBJC_ARC = YES;
				COMBINE_HIDPI_IMAGES = YES;
				COPY_PHASE_STRIP = YES;
				DEBUG_INFORMATION_FORMAT = "dwarf-with-dsym";
				FRAMEWORK_SEARCH_PATHS = (
					"$(SRCROOT)",
					"$(inherited)",
				);
				GCC_ENABLE_OBJC_EXCEPTIONS = YES;
				GCC_PRECOMPILE_PREFIX_HEADER = YES;
				GCC_PREFIX_HEADER = "XitTests/XitTests-Prefix.pch";
				GCC_VERSION = com.apple.compilers.llvm.clang.1_0;
				INFOPLIST_FILE = "XitTests/XitTests-Info.plist";
				LD_RUNPATH_SEARCH_PATHS = "$(inherited) @executable_path/../Frameworks @loader_path/../Frameworks";
				OTHER_LDFLAGS = $inherited;
				PRODUCT_BUNDLE_IDENTIFIER = "com.uncommonplace.${PRODUCT_NAME:rfc1034identifier}";
				PRODUCT_NAME = "$(TARGET_NAME)";
				SDKROOT = macosx;
				SWIFT_OBJC_BRIDGING_HEADER = "XitTests/XitTests-Bridging-Header.h";
				SWIFT_OPTIMIZATION_LEVEL = "-Owholemodule";
				TEST_HOST = "$(BUNDLE_LOADER)";
			};
			name = Release;
		};
/* End XCBuildConfiguration section */

/* Begin XCConfigurationList section */
		C3FA46F613D0F8E200AC4F9B /* Build configuration list for PBXProject "Xit" */ = {
			isa = XCConfigurationList;
			buildConfigurations = (
				C3FA472F13D0F8E300AC4F9B /* Debug */,
				C3D6CF2513D4DEE300D35D4D /* coverage */,
				C3FA473013D0F8E300AC4F9B /* Release */,
			);
			defaultConfigurationIsVisible = 0;
			defaultConfigurationName = Release;
		};
		C3FA473113D0F8E300AC4F9B /* Build configuration list for PBXNativeTarget "Xit" */ = {
			isa = XCConfigurationList;
			buildConfigurations = (
				C3FA473213D0F8E300AC4F9B /* Debug */,
				C3D6CF2613D4DEE300D35D4D /* coverage */,
				C3FA473313D0F8E300AC4F9B /* Release */,
			);
			defaultConfigurationIsVisible = 0;
			defaultConfigurationName = Release;
		};
		C3FA473413D0F8E300AC4F9B /* Build configuration list for PBXNativeTarget "XitTests" */ = {
			isa = XCConfigurationList;
			buildConfigurations = (
				C3FA473513D0F8E300AC4F9B /* Debug */,
				C3D6CF2713D4DEE300D35D4D /* coverage */,
				C3FA473613D0F8E300AC4F9B /* Release */,
			);
			defaultConfigurationIsVisible = 0;
			defaultConfigurationName = Release;
		};
/* End XCConfigurationList section */
	};
	rootObject = C3FA46F313D0F8E200AC4F9B /* Project object */;
}<|MERGE_RESOLUTION|>--- conflicted
+++ resolved
@@ -833,11 +833,7 @@
 		C97328671D11DECD00C56B9E /* Repository */ = {
 			isa = PBXGroup;
 			children = (
-<<<<<<< HEAD
 				C9F7A0A21D2EEA6600BB8526 /* XTConfig.swift */,
-=======
-				C9C773001D26DC0700329493 /* XTConfig.swift */,
->>>>>>> ce49ab62
 				C358652F14048A3F00060C53 /* XTRepository.h */,
 				C358653014048A3F00060C53 /* XTRepository.m */,
 				C3BC055613D1133000C3CF1A /* XTRepository+Commands.h */,
