// !$*UTF8*$!
{
	archiveVersion = 1;
	classes = {
	};
	objectVersion = 46;
	objects = {

/* Begin PBXBuildFile section */
		311429B913EB60AA00A7DF05 /* XTCommitViewControllerTest.m in Sources */ = {isa = PBXBuildFile; fileRef = 311429B613EB600100A7DF05 /* XTCommitViewControllerTest.m */; };
		313014AC13EB656B0017A2A1 /* XTSideBarDataSorceTests.m in Sources */ = {isa = PBXBuildFile; fileRef = 313014A913EB653F0017A2A1 /* XTSideBarDataSorceTests.m */; };
		313014AF13EB65DB0017A2A1 /* XTHistoryDataSorceTests.m in Sources */ = {isa = PBXBuildFile; fileRef = 313014AE13EB65DB0017A2A1 /* XTHistoryDataSorceTests.m */; };
<<<<<<< HEAD
		31355B0813EA139700C33AAB /* CoreFoundation.framework in Frameworks */ = {isa = PBXBuildFile; fileRef = 31355B0713EA139700C33AAB /* CoreFoundation.framework */; };
		31355B0E13EA139700C33AAB /* InfoPlist.strings in Resources */ = {isa = PBXBuildFile; fileRef = 31355B0C13EA139700C33AAB /* InfoPlist.strings */; };
		31355B1713EA15DD00C33AAB /* html.theme.default.bundle in Resources */ = {isa = PBXBuildFile; fileRef = 31355B0613EA139600C33AAB /* html.theme.default.bundle */; };
		31355B1913EA189200C33AAB /* diff.css in Resources */ = {isa = PBXBuildFile; fileRef = 31355B1813EA189200C33AAB /* diff.css */; };
=======
		3152B1E61423152700DCA679 /* XTFileListHistoryDataSource.m in Sources */ = {isa = PBXBuildFile; fileRef = 3152B1E51423152700DCA679 /* XTFileListHistoryDataSource.m */; };
>>>>>>> 280731ea
		3174966513DF896E004C5546 /* XTHistoryDataSource.m in Sources */ = {isa = PBXBuildFile; fileRef = 3174966413DF896E004C5546 /* XTHistoryDataSource.m */; };
		3174966813DF8A0C004C5546 /* XTSideBarDataSource.m in Sources */ = {isa = PBXBuildFile; fileRef = 3174966713DF8A0C004C5546 /* XTSideBarDataSource.m */; };
		3174966E13DFF94C004C5546 /* XTHistoryItem.m in Sources */ = {isa = PBXBuildFile; fileRef = 3174966D13DFF94C004C5546 /* XTHistoryItem.m */; };
		3199BABD142079BB008AAA4F /* XTFileListDataSourceTest.m in Sources */ = {isa = PBXBuildFile; fileRef = 3199BABC142079BB008AAA4F /* XTFileListDataSourceTest.m */; };
		3199BAC014207CFB008AAA4F /* XTFileListDataSource.m in Sources */ = {isa = PBXBuildFile; fileRef = 3199BABF14207CFB008AAA4F /* XTFileListDataSource.m */; };
		31A8939D13E9D5B4008BE0C2 /* XTCommitViewController.m in Sources */ = {isa = PBXBuildFile; fileRef = 31A8939B13E9D5B4008BE0C2 /* XTCommitViewController.m */; };
		31A8939E13E9D5B4008BE0C2 /* XTCommitViewController.xib in Resources */ = {isa = PBXBuildFile; fileRef = 31A8939C13E9D5B4008BE0C2 /* XTCommitViewController.xib */; };
		31A893A013E9DA5B008BE0C2 /* WebKit.framework in Frameworks */ = {isa = PBXBuildFile; fileRef = 31A8939F13E9DA5B008BE0C2 /* WebKit.framework */; };
		31C62D9813F2580E00845A9B /* XTStageViewControllerTest.m in Sources */ = {isa = PBXBuildFile; fileRef = 31C62D9713F2580E00845A9B /* XTStageViewControllerTest.m */; };
		31C62D9E13F25A6200845A9B /* XTUnstagedDataSource.m in Sources */ = {isa = PBXBuildFile; fileRef = 31C62D9C13F25A5D00845A9B /* XTUnstagedDataSource.m */; };
		31C62DA113F2638600845A9B /* XTFileIndexInfo.m in Sources */ = {isa = PBXBuildFile; fileRef = 31C62DA013F2638600845A9B /* XTFileIndexInfo.m */; };
		31C666A113F3AEF3000E4073 /* XTStagedDataSource.m in Sources */ = {isa = PBXBuildFile; fileRef = 31C666A013F3AEF3000E4073 /* XTStagedDataSource.m */; };
		31C666A513F3B55A000E4073 /* XTStageViewController.m in Sources */ = {isa = PBXBuildFile; fileRef = 31C666A313F3B55A000E4073 /* XTStageViewController.m */; };
		31C666A613F3B55A000E4073 /* XTStageViewController.xib in Resources */ = {isa = PBXBuildFile; fileRef = 31C666A413F3B55A000E4073 /* XTStageViewController.xib */; };
		31C7C12E13EC738200A65FE9 /* NSMutableDictionary+MultiObjectForKey.m in Sources */ = {isa = PBXBuildFile; fileRef = 31C7C12D13EC738200A65FE9 /* NSMutableDictionary+MultiObjectForKey.m */; };
		31C7C13313ECC74C00A65FE9 /* XTHistoryViewController.m in Sources */ = {isa = PBXBuildFile; fileRef = 31C7C13113ECC74C00A65FE9 /* XTHistoryViewController.m */; };
		31C7C13413ECC74C00A65FE9 /* XTHistoryViewController.xib in Resources */ = {isa = PBXBuildFile; fileRef = 31C7C13213ECC74C00A65FE9 /* XTHistoryViewController.xib */; };
		31F1E87F13D3B51200F3B317 /* XTRepository+Commands.m in Sources */ = {isa = PBXBuildFile; fileRef = C3BC055713D1133000C3CF1A /* XTRepository+Commands.m */; };
		31F1E88313D3DCAC00F3B317 /* XTSideBarItem.m in Sources */ = {isa = PBXBuildFile; fileRef = 31F1E88213D3DCAC00F3B317 /* XTSideBarItem.m */; };
		89039F561703A9FC000949A8 /* html in Resources */ = {isa = PBXBuildFile; fileRef = 89039F551703A9FC000949A8 /* html */; };
		89355423157C128F007AC9CE /* XTDocController.m in Sources */ = {isa = PBXBuildFile; fileRef = 89355422157C128F007AC9CE /* XTDocController.m */; };
		895DEEF6142CECB7001763FC /* XTSideBarTableCellView.m in Sources */ = {isa = PBXBuildFile; fileRef = 895DEEF5142CECB7001763FC /* XTSideBarTableCellView.m */; };
		895DEF0C142CF84D001763FC /* branch.png in Resources */ = {isa = PBXBuildFile; fileRef = 895DEF0B142CF84D001763FC /* branch.png */; };
		895DEF1F142D91F8001763FC /* historyTemplate.pdf in Resources */ = {isa = PBXBuildFile; fileRef = 895DEF1E142D91F8001763FC /* historyTemplate.pdf */; };
		895DEF221432438D001763FC /* stageTemplate.pdf in Resources */ = {isa = PBXBuildFile; fileRef = 895DEF211432438D001763FC /* stageTemplate.pdf */; };
		896B05D015796D2A003B0C24 /* XTHistoryViewControllerTest.m in Sources */ = {isa = PBXBuildFile; fileRef = 896B05CF15796D2A003B0C24 /* XTHistoryViewControllerTest.m */; };
		89794F671452839500E38ACC /* XTStatusView.xib in Resources */ = {isa = PBXBuildFile; fileRef = 89794F651452839500E38ACC /* XTStatusView.xib */; };
		89794F8C1458CC9B00E38ACC /* XTOutputViewController.m in Sources */ = {isa = PBXBuildFile; fileRef = 89794F8A1458CC9B00E38ACC /* XTOutputViewController.m */; };
		89794F8D1458CC9B00E38ACC /* XTOutputViewController.xib in Resources */ = {isa = PBXBuildFile; fileRef = 89794F8B1458CC9B00E38ACC /* XTOutputViewController.xib */; };
		89991CDD144E3FF400097A99 /* XTStatusView.m in Sources */ = {isa = PBXBuildFile; fileRef = 89991CDC144E3FF400097A99 /* XTStatusView.m */; };
		899D010D14216D2C0091DC6F /* sidebarTemplate.png in Resources */ = {isa = PBXBuildFile; fileRef = 899D010C14216D2C0091DC6F /* sidebarTemplate.png */; };
		89A6EA2814478DA40089B212 /* XTAppDelegate.m in Sources */ = {isa = PBXBuildFile; fileRef = 89A6EA2714478DA40089B212 /* XTAppDelegate.m */; };
		89BEB8BC157B587600FED57B /* OCMock.framework in CopyFiles */ = {isa = PBXBuildFile; fileRef = DD592095156EEF40005FBB0F /* OCMock.framework */; };
		89CD209217089D220051C3D4 /* XTCategoryTests.m in Sources */ = {isa = PBXBuildFile; fileRef = 89CD209117089D220051C3D4 /* XTCategoryTests.m */; };
		89D47943170894A200C04D89 /* NSAttributedString+XTExtensions.m in Sources */ = {isa = PBXBuildFile; fileRef = 89D47942170894A200C04D89 /* NSAttributedString+XTExtensions.m */; };
		89FE824815A716E800E2EA2A /* XTRepositoryTests.m in Sources */ = {isa = PBXBuildFile; fileRef = 89FE824715A716E800E2EA2A /* XTRepositoryTests.m */; };
		C343F91113F4908E009C928A /* XTHTML.m in Sources */ = {isa = PBXBuildFile; fileRef = C343F91013F4908E009C928A /* XTHTML.m */; };
		C358653114048A3F00060C53 /* XTRepository.m in Sources */ = {isa = PBXBuildFile; fileRef = C358653014048A3F00060C53 /* XTRepository.m */; };
		C3D6CF1B13D4B18900D35D4D /* XTLocalBranchItem.m in Sources */ = {isa = PBXBuildFile; fileRef = C3D6CF1A13D4B18900D35D4D /* XTLocalBranchItem.m */; };
		C3D6CF1E13D4B74400D35D4D /* XTTagItem.m in Sources */ = {isa = PBXBuildFile; fileRef = C3D6CF1D13D4B74400D35D4D /* XTTagItem.m */; };
		C3D6CF2113D4D5B200D35D4D /* XTRemotesItem.m in Sources */ = {isa = PBXBuildFile; fileRef = C3D6CF2013D4D5B200D35D4D /* XTRemotesItem.m */; };
		C3D6D31313E8E65700AF50B0 /* PBGitHistoryGrapher.m in Sources */ = {isa = PBXBuildFile; fileRef = C3D6D31113E8E65700AF50B0 /* PBGitHistoryGrapher.m */; };
		C3D6D31613E8E6BC00AF50B0 /* PBGitGrapher.mm in Sources */ = {isa = PBXBuildFile; fileRef = C3D6D31413E8E6BC00AF50B0 /* PBGitGrapher.mm */; };
		C3D6D31913E8E6E400AF50B0 /* PBGraphCellInfo.m in Sources */ = {isa = PBXBuildFile; fileRef = C3D6D31713E8E6E400AF50B0 /* PBGraphCellInfo.m */; };
		C3D6D31F13E8E7E700AF50B0 /* PBGitLane.mm in Sources */ = {isa = PBXBuildFile; fileRef = C3D6D31D13E8E7E700AF50B0 /* PBGitLane.mm */; };
		C3D6D32213E91EDC00AF50B0 /* PBGitRevisionCell.m in Sources */ = {isa = PBXBuildFile; fileRef = C3D6D32013E91EDC00AF50B0 /* PBGitRevisionCell.m */; };
		C3FA470113D0F8E200AC4F9B /* Cocoa.framework in Frameworks */ = {isa = PBXBuildFile; fileRef = C3FA470013D0F8E200AC4F9B /* Cocoa.framework */; };
		C3FA470B13D0F8E200AC4F9B /* InfoPlist.strings in Resources */ = {isa = PBXBuildFile; fileRef = C3FA470913D0F8E200AC4F9B /* InfoPlist.strings */; };
		C3FA470E13D0F8E200AC4F9B /* main.m in Sources */ = {isa = PBXBuildFile; fileRef = C3FA470D13D0F8E200AC4F9B /* main.m */; };
		C3FA471113D0F8E200AC4F9B /* Credits.rtf in Resources */ = {isa = PBXBuildFile; fileRef = C3FA470F13D0F8E200AC4F9B /* Credits.rtf */; };
		C3FA471413D0F8E200AC4F9B /* XTDocument.m in Sources */ = {isa = PBXBuildFile; fileRef = C3FA471313D0F8E200AC4F9B /* XTDocument.m */; };
		C3FA471713D0F8E200AC4F9B /* XTDocument.xib in Resources */ = {isa = PBXBuildFile; fileRef = C3FA471513D0F8E200AC4F9B /* XTDocument.xib */; };
		C3FA471A13D0F8E300AC4F9B /* MainMenu.xib in Resources */ = {isa = PBXBuildFile; fileRef = C3FA471813D0F8E300AC4F9B /* MainMenu.xib */; };
		C3FA472913D0F8E300AC4F9B /* InfoPlist.strings in Resources */ = {isa = PBXBuildFile; fileRef = C3FA472713D0F8E300AC4F9B /* InfoPlist.strings */; };
		C3FA472E13D0F8E300AC4F9B /* XTTest.m in Sources */ = {isa = PBXBuildFile; fileRef = C3FA472D13D0F8E300AC4F9B /* XTTest.m */; };
		DD00725613E76DFB003B4120 /* Xit.icns in Resources */ = {isa = PBXBuildFile; fileRef = DD00725513E76DFB003B4120 /* Xit.icns */; };
		DD07B07816A5D2A80012AC19 /* XTSideBarOutlineView.m in Sources */ = {isa = PBXBuildFile; fileRef = DD07B07716A5D2A80012AC19 /* XTSideBarOutlineView.m */; };
		DD07B08616B202E00012AC19 /* XTRemoteItem.m in Sources */ = {isa = PBXBuildFile; fileRef = DD07B08516B202E00012AC19 /* XTRemoteItem.m */; };
		DD07B08916B313A60012AC19 /* XTRefFormatter.m in Sources */ = {isa = PBXBuildFile; fileRef = DD07B08816B313A60012AC19 /* XTRefFormatter.m */; };
		DD3AC5B41611215C00238F58 /* XTRemoteBranchItem.m in Sources */ = {isa = PBXBuildFile; fileRef = DD3AC5B31611215C00238F58 /* XTRemoteBranchItem.m */; };
		DD592093156EEE64005FBB0F /* Cocoa.framework in Frameworks */ = {isa = PBXBuildFile; fileRef = C3FA470013D0F8E200AC4F9B /* Cocoa.framework */; };
		DD592096156EEF40005FBB0F /* OCMock.framework in Frameworks */ = {isa = PBXBuildFile; fileRef = DD592095156EEF40005FBB0F /* OCMock.framework */; };
		DD9C1B8F160239DD0001FE9B /* XTRefToken.m in Sources */ = {isa = PBXBuildFile; fileRef = DD9C1B8E160239DD0001FE9B /* XTRefToken.m */; };
		DDB9319516EC12B100A6ABC6 /* XTRefTokenTest.m in Sources */ = {isa = PBXBuildFile; fileRef = DDB9319416EC12B100A6ABC6 /* XTRefTokenTest.m */; };
		DDC75B8315D08E8F0087F2D4 /* NSDate+Extensions.m in Sources */ = {isa = PBXBuildFile; fileRef = DDC75B8215D08E8F0087F2D4 /* NSDate+Extensions.m */; };
		DDD00551158FF551001B055E /* branch@2x.png in Resources */ = {isa = PBXBuildFile; fileRef = DDD00550158FF551001B055E /* branch@2x.png */; };
		DDD4708116F3E7B000CA76FF /* XTPreviewItem.m in Sources */ = {isa = PBXBuildFile; fileRef = DDD4708016F3E7B000CA76FF /* XTPreviewItem.m */; };
		DDD4708516F96F7E00CA76FF /* QuickLook.framework in Frameworks */ = {isa = PBXBuildFile; fileRef = DDD4708416F96F7E00CA76FF /* QuickLook.framework */; };
		DDD4708716F9701600CA76FF /* Quartz.framework in Frameworks */ = {isa = PBXBuildFile; fileRef = DDD4708616F9701600CA76FF /* Quartz.framework */; };
		DDD9E33615953952007EF2F6 /* XTStagingDataSourceBase.m in Sources */ = {isa = PBXBuildFile; fileRef = DDD9E33515953952007EF2F6 /* XTStagingDataSourceBase.m */; };
		DDDA447215B0EA4700DF407B /* XTRepository+Parsing.m in Sources */ = {isa = PBXBuildFile; fileRef = DDDA447115B0EA4700DF407B /* XTRepository+Parsing.m */; };
		DDE55DDF1613C6C000CCAC03 /* XTModDateTracker.m in Sources */ = {isa = PBXBuildFile; fileRef = DDE55DDE1613C6C000CCAC03 /* XTModDateTracker.m */; };
		DDF9BB3A162E29C3004588B6 /* tag.png in Resources */ = {isa = PBXBuildFile; fileRef = DDF9BB38162E29C3004588B6 /* tag.png */; };
		DDF9BB3B162E29C3004588B6 /* tag@2x.png in Resources */ = {isa = PBXBuildFile; fileRef = DDF9BB39162E29C3004588B6 /* tag@2x.png */; };
/* End PBXBuildFile section */

/* Begin PBXContainerItemProxy section */
		C3FA472213D0F8E300AC4F9B /* PBXContainerItemProxy */ = {
			isa = PBXContainerItemProxy;
			containerPortal = C3FA46F313D0F8E200AC4F9B /* Project object */;
			proxyType = 1;
			remoteGlobalIDString = C3FA46FB13D0F8E200AC4F9B;
			remoteInfo = Xit;
		};
/* End PBXContainerItemProxy section */

/* Begin PBXCopyFilesBuildPhase section */
		89BEB8BB157B586F00FED57B /* CopyFiles */ = {
			isa = PBXCopyFilesBuildPhase;
			buildActionMask = 2147483647;
			dstPath = "";
			dstSubfolderSpec = 16;
			files = (
				89BEB8BC157B587600FED57B /* OCMock.framework in CopyFiles */,
			);
			runOnlyForDeploymentPostprocessing = 0;
		};
/* End PBXCopyFilesBuildPhase section */

/* Begin PBXFileReference section */
		311429B613EB600100A7DF05 /* XTCommitViewControllerTest.m */ = {isa = PBXFileReference; fileEncoding = 4; lastKnownFileType = sourcecode.c.objc; lineEnding = 0; path = XTCommitViewControllerTest.m; sourceTree = "<group>"; xcLanguageSpecificationIdentifier = xcode.lang.objc; };
		313014A913EB653F0017A2A1 /* XTSideBarDataSorceTests.m */ = {isa = PBXFileReference; fileEncoding = 4; lastKnownFileType = sourcecode.c.objc; lineEnding = 0; path = XTSideBarDataSorceTests.m; sourceTree = "<group>"; xcLanguageSpecificationIdentifier = xcode.lang.objc; };
		313014AE13EB65DB0017A2A1 /* XTHistoryDataSorceTests.m */ = {isa = PBXFileReference; fileEncoding = 4; lastKnownFileType = sourcecode.c.objc; lineEnding = 0; path = XTHistoryDataSorceTests.m; sourceTree = "<group>"; xcLanguageSpecificationIdentifier = xcode.lang.objc; };
		31355B0713EA139700C33AAB /* CoreFoundation.framework */ = {isa = PBXFileReference; lastKnownFileType = wrapper.framework; name = CoreFoundation.framework; path = System/Library/Frameworks/CoreFoundation.framework; sourceTree = SDKROOT; };
<<<<<<< HEAD
		31355B0B13EA139700C33AAB /* html.theme.default-Info.plist */ = {isa = PBXFileReference; lastKnownFileType = text.plist.xml; path = "html.theme.default-Info.plist"; sourceTree = "<group>"; };
		31355B0D13EA139700C33AAB /* en */ = {isa = PBXFileReference; lastKnownFileType = text.plist.strings; name = en; path = en.lproj/InfoPlist.strings; sourceTree = "<group>"; };
		31355B0F13EA139700C33AAB /* html.theme.default-Prefix.pch */ = {isa = PBXFileReference; lastKnownFileType = sourcecode.c.h; path = "html.theme.default-Prefix.pch"; sourceTree = "<group>"; };
		31355B1813EA189200C33AAB /* diff.css */ = {isa = PBXFileReference; fileEncoding = 4; lastKnownFileType = text.css; path = diff.css; sourceTree = "<group>"; };
=======
		3152B1E41423152700DCA679 /* XTFileListHistoryDataSource.h */ = {isa = PBXFileReference; fileEncoding = 4; lastKnownFileType = sourcecode.c.h; path = XTFileListHistoryDataSource.h; sourceTree = "<group>"; };
		3152B1E51423152700DCA679 /* XTFileListHistoryDataSource.m */ = {isa = PBXFileReference; fileEncoding = 4; lastKnownFileType = sourcecode.c.objc; path = XTFileListHistoryDataSource.m; sourceTree = "<group>"; };
>>>>>>> 280731ea
		3174966313DF896E004C5546 /* XTHistoryDataSource.h */ = {isa = PBXFileReference; fileEncoding = 4; indentWidth = 4; lastKnownFileType = sourcecode.c.h; name = XTHistoryDataSource.h; path = Xit/XTHistoryDataSource.h; sourceTree = "<group>"; tabWidth = 4; };
		3174966413DF896E004C5546 /* XTHistoryDataSource.m */ = {isa = PBXFileReference; fileEncoding = 4; indentWidth = 4; lastKnownFileType = sourcecode.c.objc; name = XTHistoryDataSource.m; path = Xit/XTHistoryDataSource.m; sourceTree = "<group>"; tabWidth = 4; };
		3174966713DF8A0C004C5546 /* XTSideBarDataSource.m */ = {isa = PBXFileReference; fileEncoding = 4; indentWidth = 4; lastKnownFileType = sourcecode.c.objc; name = XTSideBarDataSource.m; path = Xit/XTSideBarDataSource.m; sourceTree = "<group>"; tabWidth = 4; };
		3174966C13DFF94C004C5546 /* XTHistoryItem.h */ = {isa = PBXFileReference; fileEncoding = 4; indentWidth = 4; lastKnownFileType = sourcecode.c.h; name = XTHistoryItem.h; path = Xit/XTHistoryItem.h; sourceTree = "<group>"; tabWidth = 4; };
		3174966D13DFF94C004C5546 /* XTHistoryItem.m */ = {isa = PBXFileReference; fileEncoding = 4; indentWidth = 4; lastKnownFileType = sourcecode.c.objc; name = XTHistoryItem.m; path = Xit/XTHistoryItem.m; sourceTree = "<group>"; tabWidth = 4; };
		3199BABC142079BB008AAA4F /* XTFileListDataSourceTest.m */ = {isa = PBXFileReference; fileEncoding = 4; lastKnownFileType = sourcecode.c.objc; lineEnding = 0; path = XTFileListDataSourceTest.m; sourceTree = "<group>"; xcLanguageSpecificationIdentifier = xcode.lang.objc; };
		3199BABE14207CFB008AAA4F /* XTFileListDataSource.h */ = {isa = PBXFileReference; fileEncoding = 4; lastKnownFileType = sourcecode.c.h; path = XTFileListDataSource.h; sourceTree = "<group>"; };
		3199BABF14207CFB008AAA4F /* XTFileListDataSource.m */ = {isa = PBXFileReference; fileEncoding = 4; lastKnownFileType = sourcecode.c.objc; lineEnding = 0; path = XTFileListDataSource.m; sourceTree = "<group>"; xcLanguageSpecificationIdentifier = xcode.lang.objc; };
		31A8939A13E9D5B4008BE0C2 /* XTCommitViewController.h */ = {isa = PBXFileReference; fileEncoding = 4; indentWidth = 4; lastKnownFileType = sourcecode.c.h; path = XTCommitViewController.h; sourceTree = "<group>"; tabWidth = 4; };
		31A8939B13E9D5B4008BE0C2 /* XTCommitViewController.m */ = {isa = PBXFileReference; fileEncoding = 4; indentWidth = 4; lastKnownFileType = sourcecode.c.objc; lineEnding = 0; path = XTCommitViewController.m; sourceTree = "<group>"; tabWidth = 4; xcLanguageSpecificationIdentifier = xcode.lang.objc; };
		31A8939C13E9D5B4008BE0C2 /* XTCommitViewController.xib */ = {isa = PBXFileReference; fileEncoding = 4; lastKnownFileType = file.xib; path = XTCommitViewController.xib; sourceTree = "<group>"; };
		31A8939F13E9DA5B008BE0C2 /* WebKit.framework */ = {isa = PBXFileReference; lastKnownFileType = wrapper.framework; name = WebKit.framework; path = System/Library/Frameworks/WebKit.framework; sourceTree = SDKROOT; };
		31C62D9713F2580E00845A9B /* XTStageViewControllerTest.m */ = {isa = PBXFileReference; fileEncoding = 4; lastKnownFileType = sourcecode.c.objc; lineEnding = 0; path = XTStageViewControllerTest.m; sourceTree = "<group>"; xcLanguageSpecificationIdentifier = xcode.lang.objc; };
		31C62D9B13F25A5D00845A9B /* XTUnstagedDataSource.h */ = {isa = PBXFileReference; fileEncoding = 4; lastKnownFileType = sourcecode.c.h; path = XTUnstagedDataSource.h; sourceTree = "<group>"; };
		31C62D9C13F25A5D00845A9B /* XTUnstagedDataSource.m */ = {isa = PBXFileReference; fileEncoding = 4; lastKnownFileType = sourcecode.c.objc; path = XTUnstagedDataSource.m; sourceTree = "<group>"; };
		31C62D9F13F2638600845A9B /* XTFileIndexInfo.h */ = {isa = PBXFileReference; fileEncoding = 4; lastKnownFileType = sourcecode.c.h; path = XTFileIndexInfo.h; sourceTree = "<group>"; };
		31C62DA013F2638600845A9B /* XTFileIndexInfo.m */ = {isa = PBXFileReference; fileEncoding = 4; lastKnownFileType = sourcecode.c.objc; path = XTFileIndexInfo.m; sourceTree = "<group>"; };
		31C6669F13F3AEF3000E4073 /* XTStagedDataSource.h */ = {isa = PBXFileReference; fileEncoding = 4; lastKnownFileType = sourcecode.c.h; path = XTStagedDataSource.h; sourceTree = "<group>"; };
		31C666A013F3AEF3000E4073 /* XTStagedDataSource.m */ = {isa = PBXFileReference; fileEncoding = 4; lastKnownFileType = sourcecode.c.objc; path = XTStagedDataSource.m; sourceTree = "<group>"; };
		31C666A213F3B55A000E4073 /* XTStageViewController.h */ = {isa = PBXFileReference; fileEncoding = 4; lastKnownFileType = sourcecode.c.h; path = XTStageViewController.h; sourceTree = "<group>"; };
		31C666A313F3B55A000E4073 /* XTStageViewController.m */ = {isa = PBXFileReference; fileEncoding = 4; lastKnownFileType = sourcecode.c.objc; path = XTStageViewController.m; sourceTree = "<group>"; };
		31C666A413F3B55A000E4073 /* XTStageViewController.xib */ = {isa = PBXFileReference; fileEncoding = 4; lastKnownFileType = file.xib; path = XTStageViewController.xib; sourceTree = "<group>"; };
		31C7C12C13EC738200A65FE9 /* NSMutableDictionary+MultiObjectForKey.h */ = {isa = PBXFileReference; fileEncoding = 4; lastKnownFileType = sourcecode.c.h; path = "NSMutableDictionary+MultiObjectForKey.h"; sourceTree = "<group>"; };
		31C7C12D13EC738200A65FE9 /* NSMutableDictionary+MultiObjectForKey.m */ = {isa = PBXFileReference; fileEncoding = 4; lastKnownFileType = sourcecode.c.objc; path = "NSMutableDictionary+MultiObjectForKey.m"; sourceTree = "<group>"; };
		31C7C13013ECC74C00A65FE9 /* XTHistoryViewController.h */ = {isa = PBXFileReference; fileEncoding = 4; lastKnownFileType = sourcecode.c.h; path = XTHistoryViewController.h; sourceTree = "<group>"; };
		31C7C13113ECC74C00A65FE9 /* XTHistoryViewController.m */ = {isa = PBXFileReference; fileEncoding = 4; lastKnownFileType = sourcecode.c.objc; path = XTHistoryViewController.m; sourceTree = "<group>"; };
		31C7C13213ECC74C00A65FE9 /* XTHistoryViewController.xib */ = {isa = PBXFileReference; fileEncoding = 4; lastKnownFileType = file.xib; path = XTHistoryViewController.xib; sourceTree = "<group>"; };
		31F1E87813D3AC6D00F3B317 /* XTSideBarDataSource.h */ = {isa = PBXFileReference; fileEncoding = 4; indentWidth = 4; lastKnownFileType = sourcecode.c.h; name = XTSideBarDataSource.h; path = Xit/XTSideBarDataSource.h; sourceTree = "<group>"; tabWidth = 4; };
		31F1E88113D3DCAC00F3B317 /* XTSideBarItem.h */ = {isa = PBXFileReference; fileEncoding = 4; indentWidth = 4; lastKnownFileType = sourcecode.c.h; name = XTSideBarItem.h; path = Xit/XTSideBarItem.h; sourceTree = "<group>"; tabWidth = 4; };
		31F1E88213D3DCAC00F3B317 /* XTSideBarItem.m */ = {isa = PBXFileReference; fileEncoding = 4; indentWidth = 4; lastKnownFileType = sourcecode.c.objc; name = XTSideBarItem.m; path = Xit/XTSideBarItem.m; sourceTree = "<group>"; tabWidth = 4; };
		89039F551703A9FC000949A8 /* html */ = {isa = PBXFileReference; lastKnownFileType = folder; path = html; sourceTree = "<group>"; };
		89355421157C128F007AC9CE /* XTDocController.h */ = {isa = PBXFileReference; fileEncoding = 4; lastKnownFileType = sourcecode.c.h; path = XTDocController.h; sourceTree = "<group>"; };
		89355422157C128F007AC9CE /* XTDocController.m */ = {isa = PBXFileReference; fileEncoding = 4; lastKnownFileType = sourcecode.c.objc; path = XTDocController.m; sourceTree = "<group>"; };
		895DEEF4142CECB7001763FC /* XTSideBarTableCellView.h */ = {isa = PBXFileReference; fileEncoding = 4; lastKnownFileType = sourcecode.c.h; name = XTSideBarTableCellView.h; path = Xit/XTSideBarTableCellView.h; sourceTree = "<group>"; };
		895DEEF5142CECB7001763FC /* XTSideBarTableCellView.m */ = {isa = PBXFileReference; fileEncoding = 4; lastKnownFileType = sourcecode.c.objc; name = XTSideBarTableCellView.m; path = Xit/XTSideBarTableCellView.m; sourceTree = "<group>"; };
		895DEF0B142CF84D001763FC /* branch.png */ = {isa = PBXFileReference; lastKnownFileType = image.png; path = branch.png; sourceTree = "<group>"; };
		895DEF1E142D91F8001763FC /* historyTemplate.pdf */ = {isa = PBXFileReference; lastKnownFileType = image.pdf; path = historyTemplate.pdf; sourceTree = "<group>"; };
		895DEF211432438D001763FC /* stageTemplate.pdf */ = {isa = PBXFileReference; lastKnownFileType = image.pdf; path = stageTemplate.pdf; sourceTree = "<group>"; };
		896B05CF15796D2A003B0C24 /* XTHistoryViewControllerTest.m */ = {isa = PBXFileReference; fileEncoding = 4; lastKnownFileType = sourcecode.c.objc; lineEnding = 0; path = XTHistoryViewControllerTest.m; sourceTree = "<group>"; xcLanguageSpecificationIdentifier = xcode.lang.objc; };
		89794F661452839500E38ACC /* en */ = {isa = PBXFileReference; lastKnownFileType = file.xib; name = en; path = en.lproj/XTStatusView.xib; sourceTree = "<group>"; };
		89794F891458CC9B00E38ACC /* XTOutputViewController.h */ = {isa = PBXFileReference; fileEncoding = 4; lastKnownFileType = sourcecode.c.h; path = XTOutputViewController.h; sourceTree = "<group>"; };
		89794F8A1458CC9B00E38ACC /* XTOutputViewController.m */ = {isa = PBXFileReference; fileEncoding = 4; lastKnownFileType = sourcecode.c.objc; path = XTOutputViewController.m; sourceTree = "<group>"; };
		89794F8B1458CC9B00E38ACC /* XTOutputViewController.xib */ = {isa = PBXFileReference; fileEncoding = 4; lastKnownFileType = file.xib; path = XTOutputViewController.xib; sourceTree = "<group>"; };
		89991CDB144E3FF400097A99 /* XTStatusView.h */ = {isa = PBXFileReference; fileEncoding = 4; lastKnownFileType = sourcecode.c.h; path = XTStatusView.h; sourceTree = "<group>"; };
		89991CDC144E3FF400097A99 /* XTStatusView.m */ = {isa = PBXFileReference; fileEncoding = 4; lastKnownFileType = sourcecode.c.objc; path = XTStatusView.m; sourceTree = "<group>"; };
		899D010C14216D2C0091DC6F /* sidebarTemplate.png */ = {isa = PBXFileReference; lastKnownFileType = image.png; path = sidebarTemplate.png; sourceTree = "<group>"; };
		89A6EA2614478DA40089B212 /* XTAppDelegate.h */ = {isa = PBXFileReference; fileEncoding = 4; lastKnownFileType = sourcecode.c.h; path = XTAppDelegate.h; sourceTree = "<group>"; };
		89A6EA2714478DA40089B212 /* XTAppDelegate.m */ = {isa = PBXFileReference; fileEncoding = 4; lastKnownFileType = sourcecode.c.objc; path = XTAppDelegate.m; sourceTree = "<group>"; };
		89CD209017089D220051C3D4 /* XTCategoryTests.h */ = {isa = PBXFileReference; fileEncoding = 4; lastKnownFileType = sourcecode.c.h; path = XTCategoryTests.h; sourceTree = "<group>"; };
		89CD209117089D220051C3D4 /* XTCategoryTests.m */ = {isa = PBXFileReference; fileEncoding = 4; lastKnownFileType = sourcecode.c.objc; path = XTCategoryTests.m; sourceTree = "<group>"; };
		89D47941170894A200C04D89 /* NSAttributedString+XTExtensions.h */ = {isa = PBXFileReference; fileEncoding = 4; lastKnownFileType = sourcecode.c.h; path = "NSAttributedString+XTExtensions.h"; sourceTree = "<group>"; };
		89D47942170894A200C04D89 /* NSAttributedString+XTExtensions.m */ = {isa = PBXFileReference; fileEncoding = 4; lastKnownFileType = sourcecode.c.objc; path = "NSAttributedString+XTExtensions.m"; sourceTree = "<group>"; };
		89FE824715A716E800E2EA2A /* XTRepositoryTests.m */ = {isa = PBXFileReference; fileEncoding = 4; lastKnownFileType = sourcecode.c.objc; path = XTRepositoryTests.m; sourceTree = "<group>"; };
		C343F90F13F4908E009C928A /* XTHTML.h */ = {isa = PBXFileReference; fileEncoding = 4; lastKnownFileType = sourcecode.c.h; path = XTHTML.h; sourceTree = "<group>"; };
		C343F91013F4908E009C928A /* XTHTML.m */ = {isa = PBXFileReference; fileEncoding = 4; lastKnownFileType = sourcecode.c.objc; path = XTHTML.m; sourceTree = "<group>"; };
		C358652F14048A3F00060C53 /* XTRepository.h */ = {isa = PBXFileReference; fileEncoding = 4; lastKnownFileType = sourcecode.c.h; path = XTRepository.h; sourceTree = "<group>"; };
		C358653014048A3F00060C53 /* XTRepository.m */ = {isa = PBXFileReference; fileEncoding = 4; lastKnownFileType = sourcecode.c.objc; path = XTRepository.m; sourceTree = "<group>"; };
		C3BC055613D1133000C3CF1A /* XTRepository+Commands.h */ = {isa = PBXFileReference; fileEncoding = 4; indentWidth = 4; lastKnownFileType = sourcecode.c.h; path = "XTRepository+Commands.h"; sourceTree = "<group>"; };
		C3BC055713D1133000C3CF1A /* XTRepository+Commands.m */ = {isa = PBXFileReference; fileEncoding = 4; indentWidth = 4; lastKnownFileType = sourcecode.c.objc; lineEnding = 0; path = "XTRepository+Commands.m"; sourceTree = "<group>"; xcLanguageSpecificationIdentifier = xcode.lang.objc; };
		C3D6CF1913D4B18900D35D4D /* XTLocalBranchItem.h */ = {isa = PBXFileReference; fileEncoding = 4; indentWidth = 4; lastKnownFileType = sourcecode.c.h; name = XTLocalBranchItem.h; path = Xit/XTLocalBranchItem.h; sourceTree = "<group>"; tabWidth = 4; };
		C3D6CF1A13D4B18900D35D4D /* XTLocalBranchItem.m */ = {isa = PBXFileReference; fileEncoding = 4; indentWidth = 4; lastKnownFileType = sourcecode.c.objc; name = XTLocalBranchItem.m; path = Xit/XTLocalBranchItem.m; sourceTree = "<group>"; tabWidth = 4; };
		C3D6CF1C13D4B74400D35D4D /* XTTagItem.h */ = {isa = PBXFileReference; fileEncoding = 4; indentWidth = 4; lastKnownFileType = sourcecode.c.h; name = XTTagItem.h; path = Xit/XTTagItem.h; sourceTree = "<group>"; tabWidth = 4; };
		C3D6CF1D13D4B74400D35D4D /* XTTagItem.m */ = {isa = PBXFileReference; fileEncoding = 4; indentWidth = 4; lastKnownFileType = sourcecode.c.objc; name = XTTagItem.m; path = Xit/XTTagItem.m; sourceTree = "<group>"; tabWidth = 4; };
		C3D6CF1F13D4D5B200D35D4D /* XTRemotesItem.h */ = {isa = PBXFileReference; fileEncoding = 4; indentWidth = 4; lastKnownFileType = sourcecode.c.h; name = XTRemotesItem.h; path = Xit/XTRemotesItem.h; sourceTree = "<group>"; tabWidth = 4; };
		C3D6CF2013D4D5B200D35D4D /* XTRemotesItem.m */ = {isa = PBXFileReference; fileEncoding = 4; indentWidth = 4; lastKnownFileType = sourcecode.c.objc; name = XTRemotesItem.m; path = Xit/XTRemotesItem.m; sourceTree = "<group>"; tabWidth = 4; };
		C3D6D31113E8E65700AF50B0 /* PBGitHistoryGrapher.m */ = {isa = PBXFileReference; fileEncoding = 4; lastKnownFileType = sourcecode.c.objc; path = PBGitHistoryGrapher.m; sourceTree = "<group>"; };
		C3D6D31213E8E65700AF50B0 /* PBGitHistoryGrapher.h */ = {isa = PBXFileReference; fileEncoding = 4; lastKnownFileType = sourcecode.c.h; path = PBGitHistoryGrapher.h; sourceTree = "<group>"; };
		C3D6D31413E8E6BC00AF50B0 /* PBGitGrapher.mm */ = {isa = PBXFileReference; fileEncoding = 4; lastKnownFileType = sourcecode.cpp.objcpp; path = PBGitGrapher.mm; sourceTree = "<group>"; };
		C3D6D31513E8E6BC00AF50B0 /* PBGitGrapher.h */ = {isa = PBXFileReference; fileEncoding = 4; lastKnownFileType = sourcecode.c.h; path = PBGitGrapher.h; sourceTree = "<group>"; };
		C3D6D31713E8E6E400AF50B0 /* PBGraphCellInfo.m */ = {isa = PBXFileReference; fileEncoding = 4; lastKnownFileType = sourcecode.c.objc; path = PBGraphCellInfo.m; sourceTree = "<group>"; };
		C3D6D31813E8E6E400AF50B0 /* PBGraphCellInfo.h */ = {isa = PBXFileReference; fileEncoding = 4; lastKnownFileType = sourcecode.c.h; path = PBGraphCellInfo.h; sourceTree = "<group>"; };
		C3D6D31B13E8E6FA00AF50B0 /* PBGitGraphLine.h */ = {isa = PBXFileReference; fileEncoding = 4; lastKnownFileType = sourcecode.c.h; path = PBGitGraphLine.h; sourceTree = "<group>"; };
		C3D6D31D13E8E7E700AF50B0 /* PBGitLane.mm */ = {isa = PBXFileReference; fileEncoding = 4; lastKnownFileType = sourcecode.cpp.objcpp; path = PBGitLane.mm; sourceTree = "<group>"; };
		C3D6D31E13E8E7E700AF50B0 /* PBGitLane.h */ = {isa = PBXFileReference; fileEncoding = 4; lastKnownFileType = sourcecode.c.h; path = PBGitLane.h; sourceTree = "<group>"; };
		C3D6D32013E91EDC00AF50B0 /* PBGitRevisionCell.m */ = {isa = PBXFileReference; fileEncoding = 4; lastKnownFileType = sourcecode.c.objc; path = PBGitRevisionCell.m; sourceTree = "<group>"; };
		C3D6D32113E91EDC00AF50B0 /* PBGitRevisionCell.h */ = {isa = PBXFileReference; fileEncoding = 4; lastKnownFileType = sourcecode.c.h; path = PBGitRevisionCell.h; sourceTree = "<group>"; };
		C3FA46FC13D0F8E200AC4F9B /* Xit.app */ = {isa = PBXFileReference; explicitFileType = wrapper.application; includeInIndex = 0; path = Xit.app; sourceTree = BUILT_PRODUCTS_DIR; };
		C3FA470013D0F8E200AC4F9B /* Cocoa.framework */ = {isa = PBXFileReference; lastKnownFileType = wrapper.framework; name = Cocoa.framework; path = System/Library/Frameworks/Cocoa.framework; sourceTree = SDKROOT; };
		C3FA470313D0F8E200AC4F9B /* AppKit.framework */ = {isa = PBXFileReference; lastKnownFileType = wrapper.framework; name = AppKit.framework; path = System/Library/Frameworks/AppKit.framework; sourceTree = SDKROOT; };
		C3FA470413D0F8E200AC4F9B /* CoreData.framework */ = {isa = PBXFileReference; lastKnownFileType = wrapper.framework; name = CoreData.framework; path = System/Library/Frameworks/CoreData.framework; sourceTree = SDKROOT; };
		C3FA470513D0F8E200AC4F9B /* Foundation.framework */ = {isa = PBXFileReference; lastKnownFileType = wrapper.framework; name = Foundation.framework; path = System/Library/Frameworks/Foundation.framework; sourceTree = SDKROOT; };
		C3FA470813D0F8E200AC4F9B /* Xit-Info.plist */ = {isa = PBXFileReference; lastKnownFileType = text.plist.xml; path = "Xit-Info.plist"; sourceTree = "<group>"; };
		C3FA470A13D0F8E200AC4F9B /* en */ = {isa = PBXFileReference; lastKnownFileType = text.plist.strings; name = en; path = en.lproj/InfoPlist.strings; sourceTree = "<group>"; };
		C3FA470C13D0F8E200AC4F9B /* Xit-Prefix.pch */ = {isa = PBXFileReference; indentWidth = 4; lastKnownFileType = sourcecode.c.h; path = "Xit-Prefix.pch"; sourceTree = "<group>"; tabWidth = 4; };
		C3FA470D13D0F8E200AC4F9B /* main.m */ = {isa = PBXFileReference; indentWidth = 4; lastKnownFileType = sourcecode.c.objc; path = main.m; sourceTree = "<group>"; tabWidth = 4; };
		C3FA471013D0F8E200AC4F9B /* en */ = {isa = PBXFileReference; lastKnownFileType = text.rtf; name = en; path = en.lproj/Credits.rtf; sourceTree = "<group>"; };
		C3FA471213D0F8E200AC4F9B /* XTDocument.h */ = {isa = PBXFileReference; indentWidth = 4; lastKnownFileType = sourcecode.c.h; path = XTDocument.h; sourceTree = "<group>"; tabWidth = 4; };
		C3FA471313D0F8E200AC4F9B /* XTDocument.m */ = {isa = PBXFileReference; indentWidth = 4; lastKnownFileType = sourcecode.c.objc; path = XTDocument.m; sourceTree = "<group>"; tabWidth = 4; };
		C3FA471613D0F8E200AC4F9B /* en */ = {isa = PBXFileReference; lastKnownFileType = file.xib; name = en; path = en.lproj/XTDocument.xib; sourceTree = "<group>"; };
		C3FA471913D0F8E300AC4F9B /* en */ = {isa = PBXFileReference; lastKnownFileType = file.xib; name = en; path = en.lproj/MainMenu.xib; sourceTree = "<group>"; };
		C3FA472013D0F8E300AC4F9B /* XitTests.octest */ = {isa = PBXFileReference; explicitFileType = wrapper.cfbundle; includeInIndex = 0; path = XitTests.octest; sourceTree = BUILT_PRODUCTS_DIR; };
		C3FA472613D0F8E300AC4F9B /* XitTests-Info.plist */ = {isa = PBXFileReference; lastKnownFileType = text.plist.xml; path = "XitTests-Info.plist"; sourceTree = "<group>"; };
		C3FA472813D0F8E300AC4F9B /* en */ = {isa = PBXFileReference; lastKnownFileType = text.plist.strings; name = en; path = en.lproj/InfoPlist.strings; sourceTree = "<group>"; };
		C3FA472A13D0F8E300AC4F9B /* XitTests-Prefix.pch */ = {isa = PBXFileReference; indentWidth = 4; lastKnownFileType = sourcecode.c.h; path = "XitTests-Prefix.pch"; sourceTree = "<group>"; tabWidth = 4; };
		C3FA472B13D0F8E300AC4F9B /* XTTest.h */ = {isa = PBXFileReference; indentWidth = 4; lastKnownFileType = sourcecode.c.h; path = XTTest.h; sourceTree = "<group>"; tabWidth = 4; };
		C3FA472D13D0F8E300AC4F9B /* XTTest.m */ = {isa = PBXFileReference; indentWidth = 4; lastKnownFileType = sourcecode.c.objc; lineEnding = 0; path = XTTest.m; sourceTree = "<group>"; tabWidth = 4; xcLanguageSpecificationIdentifier = xcode.lang.objc; };
		DD00725513E76DFB003B4120 /* Xit.icns */ = {isa = PBXFileReference; lastKnownFileType = image.icns; path = Xit.icns; sourceTree = "<group>"; };
		DD07B07616A5D2A80012AC19 /* XTSideBarOutlineView.h */ = {isa = PBXFileReference; fileEncoding = 4; lastKnownFileType = sourcecode.c.h; path = XTSideBarOutlineView.h; sourceTree = "<group>"; };
		DD07B07716A5D2A80012AC19 /* XTSideBarOutlineView.m */ = {isa = PBXFileReference; fileEncoding = 4; lastKnownFileType = sourcecode.c.objc; path = XTSideBarOutlineView.m; sourceTree = "<group>"; };
		DD07B08316B2005B0012AC19 /* XTConstants.h */ = {isa = PBXFileReference; lastKnownFileType = sourcecode.c.h; path = XTConstants.h; sourceTree = "<group>"; };
		DD07B08416B202E00012AC19 /* XTRemoteItem.h */ = {isa = PBXFileReference; fileEncoding = 4; lastKnownFileType = sourcecode.c.h; name = XTRemoteItem.h; path = Xit/XTRemoteItem.h; sourceTree = "<group>"; };
		DD07B08516B202E00012AC19 /* XTRemoteItem.m */ = {isa = PBXFileReference; fileEncoding = 4; lastKnownFileType = sourcecode.c.objc; name = XTRemoteItem.m; path = Xit/XTRemoteItem.m; sourceTree = "<group>"; };
		DD07B08716B313A60012AC19 /* XTRefFormatter.h */ = {isa = PBXFileReference; fileEncoding = 4; lastKnownFileType = sourcecode.c.h; path = XTRefFormatter.h; sourceTree = "<group>"; };
		DD07B08816B313A60012AC19 /* XTRefFormatter.m */ = {isa = PBXFileReference; fileEncoding = 4; lastKnownFileType = sourcecode.c.objc; path = XTRefFormatter.m; sourceTree = "<group>"; };
		DD3AC5B21611215C00238F58 /* XTRemoteBranchItem.h */ = {isa = PBXFileReference; fileEncoding = 4; lastKnownFileType = sourcecode.c.h; name = XTRemoteBranchItem.h; path = Xit/XTRemoteBranchItem.h; sourceTree = "<group>"; };
		DD3AC5B31611215C00238F58 /* XTRemoteBranchItem.m */ = {isa = PBXFileReference; fileEncoding = 4; lastKnownFileType = sourcecode.c.objc; name = XTRemoteBranchItem.m; path = Xit/XTRemoteBranchItem.m; sourceTree = "<group>"; };
		DD579ADB15D08978007E4AFE /* NSDate+Extensions.h */ = {isa = PBXFileReference; fileEncoding = 4; lastKnownFileType = sourcecode.c.h; path = "NSDate+Extensions.h"; sourceTree = "<group>"; };
		DD592095156EEF40005FBB0F /* OCMock.framework */ = {isa = PBXFileReference; lastKnownFileType = wrapper.framework; path = OCMock.framework; sourceTree = SOURCE_ROOT; };
		DD9C1B8D160239DD0001FE9B /* XTRefToken.h */ = {isa = PBXFileReference; fileEncoding = 4; lastKnownFileType = sourcecode.c.h; path = XTRefToken.h; sourceTree = "<group>"; };
		DD9C1B8E160239DD0001FE9B /* XTRefToken.m */ = {isa = PBXFileReference; fileEncoding = 4; lastKnownFileType = sourcecode.c.objc; path = XTRefToken.m; sourceTree = "<group>"; };
		DDB9319416EC12B100A6ABC6 /* XTRefTokenTest.m */ = {isa = PBXFileReference; fileEncoding = 4; lastKnownFileType = sourcecode.c.objc; path = XTRefTokenTest.m; sourceTree = "<group>"; };
		DDC75B8215D08E8F0087F2D4 /* NSDate+Extensions.m */ = {isa = PBXFileReference; fileEncoding = 4; lastKnownFileType = sourcecode.c.objc; path = "NSDate+Extensions.m"; sourceTree = "<group>"; };
		DDD00550158FF551001B055E /* branch@2x.png */ = {isa = PBXFileReference; lastKnownFileType = image.png; path = "branch@2x.png"; sourceTree = "<group>"; };
		DDD4707F16F3E7B000CA76FF /* XTPreviewItem.h */ = {isa = PBXFileReference; fileEncoding = 4; lastKnownFileType = sourcecode.c.h; path = XTPreviewItem.h; sourceTree = "<group>"; };
		DDD4708016F3E7B000CA76FF /* XTPreviewItem.m */ = {isa = PBXFileReference; fileEncoding = 4; lastKnownFileType = sourcecode.c.objc; path = XTPreviewItem.m; sourceTree = "<group>"; };
		DDD4708416F96F7E00CA76FF /* QuickLook.framework */ = {isa = PBXFileReference; lastKnownFileType = wrapper.framework; name = QuickLook.framework; path = System/Library/Frameworks/QuickLook.framework; sourceTree = SDKROOT; };
		DDD4708616F9701600CA76FF /* Quartz.framework */ = {isa = PBXFileReference; lastKnownFileType = wrapper.framework; name = Quartz.framework; path = System/Library/Frameworks/Quartz.framework; sourceTree = SDKROOT; };
		DDD9E33315953868007EF2F6 /* XTStagingDataSourceBase.h */ = {isa = PBXFileReference; fileEncoding = 4; lastKnownFileType = sourcecode.c.h; path = XTStagingDataSourceBase.h; sourceTree = "<group>"; };
		DDD9E33515953952007EF2F6 /* XTStagingDataSourceBase.m */ = {isa = PBXFileReference; fileEncoding = 4; lastKnownFileType = sourcecode.c.objc; path = XTStagingDataSourceBase.m; sourceTree = "<group>"; };
		DDDA447015B0E97000DF407B /* XTRepository+Parsing.h */ = {isa = PBXFileReference; fileEncoding = 4; lastKnownFileType = sourcecode.c.h; path = "XTRepository+Parsing.h"; sourceTree = "<group>"; };
		DDDA447115B0EA4700DF407B /* XTRepository+Parsing.m */ = {isa = PBXFileReference; fileEncoding = 4; lastKnownFileType = sourcecode.c.objc; path = "XTRepository+Parsing.m"; sourceTree = "<group>"; };
		DDE55DDD1613C6C000CCAC03 /* XTModDateTracker.h */ = {isa = PBXFileReference; fileEncoding = 4; lastKnownFileType = sourcecode.c.h; path = XTModDateTracker.h; sourceTree = "<group>"; };
		DDE55DDE1613C6C000CCAC03 /* XTModDateTracker.m */ = {isa = PBXFileReference; fileEncoding = 4; lastKnownFileType = sourcecode.c.objc; path = XTModDateTracker.m; sourceTree = "<group>"; };
		DDF9BB38162E29C3004588B6 /* tag.png */ = {isa = PBXFileReference; lastKnownFileType = image.png; path = tag.png; sourceTree = "<group>"; };
		DDF9BB39162E29C3004588B6 /* tag@2x.png */ = {isa = PBXFileReference; lastKnownFileType = image.png; path = "tag@2x.png"; sourceTree = "<group>"; };
/* End PBXFileReference section */

/* Begin PBXFrameworksBuildPhase section */
		C3FA46F913D0F8E200AC4F9B /* Frameworks */ = {
			isa = PBXFrameworksBuildPhase;
			buildActionMask = 2147483647;
			files = (
				31A893A013E9DA5B008BE0C2 /* WebKit.framework in Frameworks */,
				C3FA470113D0F8E200AC4F9B /* Cocoa.framework in Frameworks */,
				DDD4708516F96F7E00CA76FF /* QuickLook.framework in Frameworks */,
				DDD4708716F9701600CA76FF /* Quartz.framework in Frameworks */,
			);
			runOnlyForDeploymentPostprocessing = 0;
		};
		C3FA471C13D0F8E300AC4F9B /* Frameworks */ = {
			isa = PBXFrameworksBuildPhase;
			buildActionMask = 2147483647;
			files = (
				DD592093156EEE64005FBB0F /* Cocoa.framework in Frameworks */,
				DD592096156EEF40005FBB0F /* OCMock.framework in Frameworks */,
			);
			runOnlyForDeploymentPostprocessing = 0;
		};
/* End PBXFrameworksBuildPhase section */

/* Begin PBXGroup section */
<<<<<<< HEAD
		31355B0913EA139700C33AAB /* html.theme.default */ = {
			isa = PBXGroup;
			children = (
				31355B1813EA189200C33AAB /* diff.css */,
				31355B0A13EA139700C33AAB /* Supporting Files */,
			);
			path = html.theme.default;
			sourceTree = "<group>";
		};
		31355B0A13EA139700C33AAB /* Supporting Files */ = {
			isa = PBXGroup;
			children = (
				31355B0B13EA139700C33AAB /* html.theme.default-Info.plist */,
				31355B0C13EA139700C33AAB /* InfoPlist.strings */,
				31355B0F13EA139700C33AAB /* html.theme.default-Prefix.pch */,
			);
			name = "Supporting Files";
=======
		3199BAB91420794E008AAA4F /* FileView */ = {
			isa = PBXGroup;
			children = (
				3199BABE14207CFB008AAA4F /* XTFileListDataSource.h */,
				3199BABF14207CFB008AAA4F /* XTFileListDataSource.m */,
				31A8235414225F8A00408EDA /* XTFileViewController.h */,
				31A8235514225F8A00408EDA /* XTFileViewController.m */,
				31A8235614225F8B00408EDA /* XTFileViewController.xib */,
				3152B1E41423152700DCA679 /* XTFileListHistoryDataSource.h */,
				3152B1E51423152700DCA679 /* XTFileListHistoryDataSource.m */,
			);
			name = FileView;
>>>>>>> 280731ea
			sourceTree = "<group>";
		};
		31A8939813E9D1EA008BE0C2 /* Views */ = {
			isa = PBXGroup;
			children = (
				31C62D9A13F25A3600845A9B /* StageView */,
				31C7C12F13ECC6C700A65FE9 /* HistoryView */,
				31A8939A13E9D5B4008BE0C2 /* XTCommitViewController.h */,
				31A8939B13E9D5B4008BE0C2 /* XTCommitViewController.m */,
				31A8939C13E9D5B4008BE0C2 /* XTCommitViewController.xib */,
			);
			name = Views;
			sourceTree = "<group>";
		};
		31C62D9A13F25A3600845A9B /* StageView */ = {
			isa = PBXGroup;
			children = (
				DDD9E33315953868007EF2F6 /* XTStagingDataSourceBase.h */,
				DDD9E33515953952007EF2F6 /* XTStagingDataSourceBase.m */,
				31C6669F13F3AEF3000E4073 /* XTStagedDataSource.h */,
				31C666A013F3AEF3000E4073 /* XTStagedDataSource.m */,
				31C62D9B13F25A5D00845A9B /* XTUnstagedDataSource.h */,
				31C62D9C13F25A5D00845A9B /* XTUnstagedDataSource.m */,
				31C62D9F13F2638600845A9B /* XTFileIndexInfo.h */,
				31C62DA013F2638600845A9B /* XTFileIndexInfo.m */,
				31C666A213F3B55A000E4073 /* XTStageViewController.h */,
				31C666A313F3B55A000E4073 /* XTStageViewController.m */,
				31C666A413F3B55A000E4073 /* XTStageViewController.xib */,
			);
			name = StageView;
			sourceTree = "<group>";
		};
		31C7C12A13EC730500A65FE9 /* Utils */ = {
			isa = PBXGroup;
			children = (
				31C7C12C13EC738200A65FE9 /* NSMutableDictionary+MultiObjectForKey.h */,
				31C7C12D13EC738200A65FE9 /* NSMutableDictionary+MultiObjectForKey.m */,
				C3BC055613D1133000C3CF1A /* XTRepository+Commands.h */,
				C3BC055713D1133000C3CF1A /* XTRepository+Commands.m */,
				C343F90F13F4908E009C928A /* XTHTML.h */,
				C343F91013F4908E009C928A /* XTHTML.m */,
				DD579ADB15D08978007E4AFE /* NSDate+Extensions.h */,
				DDC75B8215D08E8F0087F2D4 /* NSDate+Extensions.m */,
				DD9C1B8D160239DD0001FE9B /* XTRefToken.h */,
				DD9C1B8E160239DD0001FE9B /* XTRefToken.m */,
				DDE55DDD1613C6C000CCAC03 /* XTModDateTracker.h */,
				DDE55DDE1613C6C000CCAC03 /* XTModDateTracker.m */,
				89D47941170894A200C04D89 /* NSAttributedString+XTExtensions.h */,
				89D47942170894A200C04D89 /* NSAttributedString+XTExtensions.m */,
			);
			name = Utils;
			sourceTree = "<group>";
		};
		31C7C12F13ECC6C700A65FE9 /* HistoryView */ = {
			isa = PBXGroup;
			children = (
				31C7C13013ECC74C00A65FE9 /* XTHistoryViewController.h */,
				31C7C13113ECC74C00A65FE9 /* XTHistoryViewController.m */,
				31C7C13213ECC74C00A65FE9 /* XTHistoryViewController.xib */,
				3199BABE14207CFB008AAA4F /* XTFileListDataSource.h */,
				3199BABF14207CFB008AAA4F /* XTFileListDataSource.m */,
				DDD4707F16F3E7B000CA76FF /* XTPreviewItem.h */,
				DDD4708016F3E7B000CA76FF /* XTPreviewItem.m */,
				DD07B08716B313A60012AC19 /* XTRefFormatter.h */,
				DD07B08816B313A60012AC19 /* XTRefFormatter.m */,
				DD07B07616A5D2A80012AC19 /* XTSideBarOutlineView.h */,
				DD07B07716A5D2A80012AC19 /* XTSideBarOutlineView.m */,
			);
			name = HistoryView;
			sourceTree = "<group>";
		};
		31F1E87713D3AC0E00F3B317 /* DataSources */ = {
			isa = PBXGroup;
			children = (
				31F1E88013D3DC6E00F3B317 /* items */,
				895DEEF4142CECB7001763FC /* XTSideBarTableCellView.h */,
				895DEEF5142CECB7001763FC /* XTSideBarTableCellView.m */,
				31F1E87813D3AC6D00F3B317 /* XTSideBarDataSource.h */,
				3174966713DF8A0C004C5546 /* XTSideBarDataSource.m */,
				3174966313DF896E004C5546 /* XTHistoryDataSource.h */,
				3174966413DF896E004C5546 /* XTHistoryDataSource.m */,
			);
			name = DataSources;
			path = ..;
			sourceTree = "<group>";
		};
		31F1E88013D3DC6E00F3B317 /* items */ = {
			isa = PBXGroup;
			children = (
				31F1E88113D3DCAC00F3B317 /* XTSideBarItem.h */,
				31F1E88213D3DCAC00F3B317 /* XTSideBarItem.m */,
				C3D6CF1913D4B18900D35D4D /* XTLocalBranchItem.h */,
				C3D6CF1A13D4B18900D35D4D /* XTLocalBranchItem.m */,
				DD3AC5B21611215C00238F58 /* XTRemoteBranchItem.h */,
				DD3AC5B31611215C00238F58 /* XTRemoteBranchItem.m */,
				DD07B08416B202E00012AC19 /* XTRemoteItem.h */,
				DD07B08516B202E00012AC19 /* XTRemoteItem.m */,
				C3D6CF1C13D4B74400D35D4D /* XTTagItem.h */,
				C3D6CF1D13D4B74400D35D4D /* XTTagItem.m */,
				C3D6CF1F13D4D5B200D35D4D /* XTRemotesItem.h */,
				C3D6CF2013D4D5B200D35D4D /* XTRemotesItem.m */,
				3174966C13DFF94C004C5546 /* XTHistoryItem.h */,
				3174966D13DFF94C004C5546 /* XTHistoryItem.m */,
			);
			name = items;
			sourceTree = "<group>";
		};
		899D0106142168830091DC6F /* images */ = {
			isa = PBXGroup;
			children = (
				895DEF0B142CF84D001763FC /* branch.png */,
				DDD00550158FF551001B055E /* branch@2x.png */,
				895DEF1E142D91F8001763FC /* historyTemplate.pdf */,
				895DEF211432438D001763FC /* stageTemplate.pdf */,
				899D010C14216D2C0091DC6F /* sidebarTemplate.png */,
				DDF9BB38162E29C3004588B6 /* tag.png */,
				DDF9BB39162E29C3004588B6 /* tag@2x.png */,
			);
			path = images;
			sourceTree = "<group>";
		};
		C3D6D30F13E8E63A00AF50B0 /* GitX */ = {
			isa = PBXGroup;
			children = (
				C3D6D32013E91EDC00AF50B0 /* PBGitRevisionCell.m */,
				C3D6D32113E91EDC00AF50B0 /* PBGitRevisionCell.h */,
				C3D6D31D13E8E7E700AF50B0 /* PBGitLane.mm */,
				C3D6D31E13E8E7E700AF50B0 /* PBGitLane.h */,
				C3D6D31B13E8E6FA00AF50B0 /* PBGitGraphLine.h */,
				C3D6D31713E8E6E400AF50B0 /* PBGraphCellInfo.m */,
				C3D6D31813E8E6E400AF50B0 /* PBGraphCellInfo.h */,
				C3D6D31413E8E6BC00AF50B0 /* PBGitGrapher.mm */,
				C3D6D31513E8E6BC00AF50B0 /* PBGitGrapher.h */,
				C3D6D31113E8E65700AF50B0 /* PBGitHistoryGrapher.m */,
				C3D6D31213E8E65700AF50B0 /* PBGitHistoryGrapher.h */,
			);
			name = GitX;
			sourceTree = "<group>";
		};
		C3FA46F113D0F8E200AC4F9B = {
			isa = PBXGroup;
			children = (
				C3FA470613D0F8E200AC4F9B /* Xit */,
				C3FA472413D0F8E300AC4F9B /* XitTests */,
				C3FA46FF13D0F8E200AC4F9B /* Frameworks */,
				C3FA46FD13D0F8E200AC4F9B /* Products */,
			);
			indentWidth = 4;
			sourceTree = "<group>";
		};
		C3FA46FD13D0F8E200AC4F9B /* Products */ = {
			isa = PBXGroup;
			children = (
				C3FA46FC13D0F8E200AC4F9B /* Xit.app */,
				C3FA472013D0F8E300AC4F9B /* XitTests.octest */,
			);
			name = Products;
			sourceTree = "<group>";
		};
		C3FA46FF13D0F8E200AC4F9B /* Frameworks */ = {
			isa = PBXGroup;
			children = (
				31A8939F13E9DA5B008BE0C2 /* WebKit.framework */,
				C3FA470013D0F8E200AC4F9B /* Cocoa.framework */,
				31355B0713EA139700C33AAB /* CoreFoundation.framework */,
				DDD4708416F96F7E00CA76FF /* QuickLook.framework */,
				DDD4708616F9701600CA76FF /* Quartz.framework */,
				C3FA470213D0F8E200AC4F9B /* Other Frameworks */,
			);
			name = Frameworks;
			sourceTree = "<group>";
		};
		C3FA470213D0F8E200AC4F9B /* Other Frameworks */ = {
			isa = PBXGroup;
			children = (
				C3FA470313D0F8E200AC4F9B /* AppKit.framework */,
				C3FA470413D0F8E200AC4F9B /* CoreData.framework */,
				C3FA470513D0F8E200AC4F9B /* Foundation.framework */,
			);
			name = "Other Frameworks";
			sourceTree = "<group>";
		};
		C3FA470613D0F8E200AC4F9B /* Xit */ = {
			isa = PBXGroup;
			children = (
				31C7C12A13EC730500A65FE9 /* Utils */,
				31A8939813E9D1EA008BE0C2 /* Views */,
				C3D6D30F13E8E63A00AF50B0 /* GitX */,
				31F1E87713D3AC0E00F3B317 /* DataSources */,
				89A6EA2614478DA40089B212 /* XTAppDelegate.h */,
				89A6EA2714478DA40089B212 /* XTAppDelegate.m */,
				DD07B08316B2005B0012AC19 /* XTConstants.h */,
				C3FA471213D0F8E200AC4F9B /* XTDocument.h */,
				C3FA471313D0F8E200AC4F9B /* XTDocument.m */,
				C3FA471513D0F8E200AC4F9B /* XTDocument.xib */,
				89355421157C128F007AC9CE /* XTDocController.h */,
				89355422157C128F007AC9CE /* XTDocController.m */,
				C358652F14048A3F00060C53 /* XTRepository.h */,
				C358653014048A3F00060C53 /* XTRepository.m */,
				DDDA447015B0E97000DF407B /* XTRepository+Parsing.h */,
				DDDA447115B0EA4700DF407B /* XTRepository+Parsing.m */,
				89991CDB144E3FF400097A99 /* XTStatusView.h */,
				89991CDC144E3FF400097A99 /* XTStatusView.m */,
				89794F651452839500E38ACC /* XTStatusView.xib */,
				89794F891458CC9B00E38ACC /* XTOutputViewController.h */,
				89794F8A1458CC9B00E38ACC /* XTOutputViewController.m */,
				89794F8B1458CC9B00E38ACC /* XTOutputViewController.xib */,
				C3FA471813D0F8E300AC4F9B /* MainMenu.xib */,
				89039F551703A9FC000949A8 /* html */,
				899D0106142168830091DC6F /* images */,
				C3FA470713D0F8E200AC4F9B /* Supporting Files */,
			);
			path = Xit;
			sourceTree = "<group>";
		};
		C3FA470713D0F8E200AC4F9B /* Supporting Files */ = {
			isa = PBXGroup;
			children = (
				C3FA470813D0F8E200AC4F9B /* Xit-Info.plist */,
				C3FA470913D0F8E200AC4F9B /* InfoPlist.strings */,
				C3FA470C13D0F8E200AC4F9B /* Xit-Prefix.pch */,
				C3FA470D13D0F8E200AC4F9B /* main.m */,
				C3FA470F13D0F8E200AC4F9B /* Credits.rtf */,
				DD00725513E76DFB003B4120 /* Xit.icns */,
			);
			name = "Supporting Files";
			sourceTree = "<group>";
		};
		C3FA472413D0F8E300AC4F9B /* XitTests */ = {
			isa = PBXGroup;
			children = (
				DD592095156EEF40005FBB0F /* OCMock.framework */,
				C3FA472513D0F8E300AC4F9B /* Supporting Files */,
				C3FA472B13D0F8E300AC4F9B /* XTTest.h */,
				C3FA472D13D0F8E300AC4F9B /* XTTest.m */,
				311429B613EB600100A7DF05 /* XTCommitViewControllerTest.m */,
				3199BABC142079BB008AAA4F /* XTFileListDataSourceTest.m */,
				313014AE13EB65DB0017A2A1 /* XTHistoryDataSorceTests.m */,
				896B05CF15796D2A003B0C24 /* XTHistoryViewControllerTest.m */,
				89FE824715A716E800E2EA2A /* XTRepositoryTests.m */,
				313014A913EB653F0017A2A1 /* XTSideBarDataSorceTests.m */,
				31C62D9713F2580E00845A9B /* XTStageViewControllerTest.m */,
				DDB9319416EC12B100A6ABC6 /* XTRefTokenTest.m */,
				89CD209017089D220051C3D4 /* XTCategoryTests.h */,
				89CD209117089D220051C3D4 /* XTCategoryTests.m */,
			);
			path = XitTests;
			sourceTree = "<group>";
		};
		C3FA472513D0F8E300AC4F9B /* Supporting Files */ = {
			isa = PBXGroup;
			children = (
				C3FA472613D0F8E300AC4F9B /* XitTests-Info.plist */,
				C3FA472713D0F8E300AC4F9B /* InfoPlist.strings */,
				C3FA472A13D0F8E300AC4F9B /* XitTests-Prefix.pch */,
			);
			name = "Supporting Files";
			sourceTree = "<group>";
		};
/* End PBXGroup section */

/* Begin PBXNativeTarget section */
		C3FA46FB13D0F8E200AC4F9B /* Xit */ = {
			isa = PBXNativeTarget;
			buildConfigurationList = C3FA473113D0F8E300AC4F9B /* Build configuration list for PBXNativeTarget "Xit" */;
			buildPhases = (
				C3FA46F813D0F8E200AC4F9B /* Sources */,
				C3FA46F913D0F8E200AC4F9B /* Frameworks */,
				C3FA46FA13D0F8E200AC4F9B /* Resources */,
				317C19DE13EBD2500003E8E6 /* ShellScript */,
			);
			buildRules = (
			);
			dependencies = (
			);
			name = Xit;
			productName = Xit;
			productReference = C3FA46FC13D0F8E200AC4F9B /* Xit.app */;
			productType = "com.apple.product-type.application";
		};
		C3FA471F13D0F8E300AC4F9B /* XitTests */ = {
			isa = PBXNativeTarget;
			buildConfigurationList = C3FA473413D0F8E300AC4F9B /* Build configuration list for PBXNativeTarget "XitTests" */;
			buildPhases = (
				C3FA471B13D0F8E300AC4F9B /* Sources */,
				C3FA471C13D0F8E300AC4F9B /* Frameworks */,
				C3FA471D13D0F8E300AC4F9B /* Resources */,
				C3FA471E13D0F8E300AC4F9B /* ShellScript */,
				89BEB8BB157B586F00FED57B /* CopyFiles */,
			);
			buildRules = (
			);
			dependencies = (
				C3FA472313D0F8E300AC4F9B /* PBXTargetDependency */,
			);
			name = XitTests;
			productName = XitTests;
			productReference = C3FA472013D0F8E300AC4F9B /* XitTests.octest */;
			productType = "com.apple.product-type.bundle";
		};
/* End PBXNativeTarget section */

/* Begin PBXProject section */
		C3FA46F313D0F8E200AC4F9B /* Project object */ = {
			isa = PBXProject;
			attributes = {
				LastUpgradeCheck = 0460;
				ORGANIZATIONNAME = "";
			};
			buildConfigurationList = C3FA46F613D0F8E200AC4F9B /* Build configuration list for PBXProject "Xit" */;
			compatibilityVersion = "Xcode 3.2";
			developmentRegion = English;
			hasScannedForEncodings = 0;
			knownRegions = (
				en,
			);
			mainGroup = C3FA46F113D0F8E200AC4F9B;
			productRefGroup = C3FA46FD13D0F8E200AC4F9B /* Products */;
			projectDirPath = "";
			projectRoot = "";
			targets = (
				C3FA46FB13D0F8E200AC4F9B /* Xit */,
				C3FA471F13D0F8E300AC4F9B /* XitTests */,
			);
		};
/* End PBXProject section */

/* Begin PBXResourcesBuildPhase section */
		C3FA46FA13D0F8E200AC4F9B /* Resources */ = {
			isa = PBXResourcesBuildPhase;
			buildActionMask = 2147483647;
			files = (
				C3FA470B13D0F8E200AC4F9B /* InfoPlist.strings in Resources */,
				C3FA471113D0F8E200AC4F9B /* Credits.rtf in Resources */,
				C3FA471713D0F8E200AC4F9B /* XTDocument.xib in Resources */,
				C3FA471A13D0F8E300AC4F9B /* MainMenu.xib in Resources */,
				DD00725613E76DFB003B4120 /* Xit.icns in Resources */,
				31A8939E13E9D5B4008BE0C2 /* XTCommitViewController.xib in Resources */,
				31C7C13413ECC74C00A65FE9 /* XTHistoryViewController.xib in Resources */,
				31C666A613F3B55A000E4073 /* XTStageViewController.xib in Resources */,
				899D010D14216D2C0091DC6F /* sidebarTemplate.png in Resources */,
				895DEF0C142CF84D001763FC /* branch.png in Resources */,
				895DEF1F142D91F8001763FC /* historyTemplate.pdf in Resources */,
				895DEF221432438D001763FC /* stageTemplate.pdf in Resources */,
				89794F671452839500E38ACC /* XTStatusView.xib in Resources */,
				89794F8D1458CC9B00E38ACC /* XTOutputViewController.xib in Resources */,
				DDD00551158FF551001B055E /* branch@2x.png in Resources */,
				DDF9BB3A162E29C3004588B6 /* tag.png in Resources */,
				DDF9BB3B162E29C3004588B6 /* tag@2x.png in Resources */,
				89039F561703A9FC000949A8 /* html in Resources */,
			);
			runOnlyForDeploymentPostprocessing = 0;
		};
		C3FA471D13D0F8E300AC4F9B /* Resources */ = {
			isa = PBXResourcesBuildPhase;
			buildActionMask = 2147483647;
			files = (
				C3FA472913D0F8E300AC4F9B /* InfoPlist.strings in Resources */,
			);
			runOnlyForDeploymentPostprocessing = 0;
		};
/* End PBXResourcesBuildPhase section */

/* Begin PBXShellScriptBuildPhase section */
		317C19DE13EBD2500003E8E6 /* ShellScript */ = {
			isa = PBXShellScriptBuildPhase;
			buildActionMask = 2147483647;
			files = (
			);
			inputPaths = (
			);
			outputPaths = (
			);
			runOnlyForDeploymentPostprocessing = 0;
			shellPath = /bin/sh;
			shellScript = "KEYWORDS=\"TODO|FIXME|\\?\\?\\?:|\\!\\!\\!:\"\nfind ${SRCROOT} \\( -name \"*.h\" -or -name \"*.m\" \\) -print0 | \\\nxargs -0 egrep --with-filename --line-number --only-matching \"($KEYWORDS).*\\$\" | \\\nperl -p -e \"s/($KEYWORDS)/ warning: \\$1/\"";
		};
		C3FA471E13D0F8E300AC4F9B /* ShellScript */ = {
			isa = PBXShellScriptBuildPhase;
			buildActionMask = 2147483647;
			files = (
			);
			inputPaths = (
			);
			outputPaths = (
			);
			runOnlyForDeploymentPostprocessing = 0;
			shellPath = /bin/sh;
			shellScript = "# Run the unit tests in this test bundle.\n\"${SYSTEM_DEVELOPER_DIR}/Tools/RunUnitTests\"\n";
		};
/* End PBXShellScriptBuildPhase section */

/* Begin PBXSourcesBuildPhase section */
		C3FA46F813D0F8E200AC4F9B /* Sources */ = {
			isa = PBXSourcesBuildPhase;
			buildActionMask = 2147483647;
			files = (
				C3FA470E13D0F8E200AC4F9B /* main.m in Sources */,
				C3FA471413D0F8E200AC4F9B /* XTDocument.m in Sources */,
				31F1E87F13D3B51200F3B317 /* XTRepository+Commands.m in Sources */,
				31F1E88313D3DCAC00F3B317 /* XTSideBarItem.m in Sources */,
				C3D6CF1B13D4B18900D35D4D /* XTLocalBranchItem.m in Sources */,
				C3D6CF1E13D4B74400D35D4D /* XTTagItem.m in Sources */,
				C3D6CF2113D4D5B200D35D4D /* XTRemotesItem.m in Sources */,
				3174966513DF896E004C5546 /* XTHistoryDataSource.m in Sources */,
				3174966813DF8A0C004C5546 /* XTSideBarDataSource.m in Sources */,
				3174966E13DFF94C004C5546 /* XTHistoryItem.m in Sources */,
				C3D6D31313E8E65700AF50B0 /* PBGitHistoryGrapher.m in Sources */,
				C3D6D31613E8E6BC00AF50B0 /* PBGitGrapher.mm in Sources */,
				C3D6D31913E8E6E400AF50B0 /* PBGraphCellInfo.m in Sources */,
				C3D6D31F13E8E7E700AF50B0 /* PBGitLane.mm in Sources */,
				C3D6D32213E91EDC00AF50B0 /* PBGitRevisionCell.m in Sources */,
				31A8939D13E9D5B4008BE0C2 /* XTCommitViewController.m in Sources */,
				31C7C12E13EC738200A65FE9 /* NSMutableDictionary+MultiObjectForKey.m in Sources */,
				31C7C13313ECC74C00A65FE9 /* XTHistoryViewController.m in Sources */,
				31C62D9E13F25A6200845A9B /* XTUnstagedDataSource.m in Sources */,
				31C62DA113F2638600845A9B /* XTFileIndexInfo.m in Sources */,
				31C666A113F3AEF3000E4073 /* XTStagedDataSource.m in Sources */,
				31C666A513F3B55A000E4073 /* XTStageViewController.m in Sources */,
				C343F91113F4908E009C928A /* XTHTML.m in Sources */,
				C358653114048A3F00060C53 /* XTRepository.m in Sources */,
				3199BAC014207CFB008AAA4F /* XTFileListDataSource.m in Sources */,
				895DEEF6142CECB7001763FC /* XTSideBarTableCellView.m in Sources */,
				89A6EA2814478DA40089B212 /* XTAppDelegate.m in Sources */,
				89991CDD144E3FF400097A99 /* XTStatusView.m in Sources */,
				89794F8C1458CC9B00E38ACC /* XTOutputViewController.m in Sources */,
				89355423157C128F007AC9CE /* XTDocController.m in Sources */,
				DDD9E33615953952007EF2F6 /* XTStagingDataSourceBase.m in Sources */,
				DDDA447215B0EA4700DF407B /* XTRepository+Parsing.m in Sources */,
				DDC75B8315D08E8F0087F2D4 /* NSDate+Extensions.m in Sources */,
				DD9C1B8F160239DD0001FE9B /* XTRefToken.m in Sources */,
				DD3AC5B41611215C00238F58 /* XTRemoteBranchItem.m in Sources */,
				DDE55DDF1613C6C000CCAC03 /* XTModDateTracker.m in Sources */,
				DD07B07816A5D2A80012AC19 /* XTSideBarOutlineView.m in Sources */,
				DD07B08616B202E00012AC19 /* XTRemoteItem.m in Sources */,
				DD07B08916B313A60012AC19 /* XTRefFormatter.m in Sources */,
<<<<<<< HEAD
				DDD4708116F3E7B000CA76FF /* XTPreviewItem.m in Sources */,
=======
				89D47943170894A200C04D89 /* NSAttributedString+XTExtensions.m in Sources */,
>>>>>>> 280731ea
			);
			runOnlyForDeploymentPostprocessing = 0;
		};
		C3FA471B13D0F8E300AC4F9B /* Sources */ = {
			isa = PBXSourcesBuildPhase;
			buildActionMask = 2147483647;
			files = (
				C3FA472E13D0F8E300AC4F9B /* XTTest.m in Sources */,
				311429B913EB60AA00A7DF05 /* XTCommitViewControllerTest.m in Sources */,
				313014AC13EB656B0017A2A1 /* XTSideBarDataSorceTests.m in Sources */,
				313014AF13EB65DB0017A2A1 /* XTHistoryDataSorceTests.m in Sources */,
				31C62D9813F2580E00845A9B /* XTStageViewControllerTest.m in Sources */,
				3199BABD142079BB008AAA4F /* XTFileListDataSourceTest.m in Sources */,
				896B05D015796D2A003B0C24 /* XTHistoryViewControllerTest.m in Sources */,
				89FE824815A716E800E2EA2A /* XTRepositoryTests.m in Sources */,
				DDB9319516EC12B100A6ABC6 /* XTRefTokenTest.m in Sources */,
				89CD209217089D220051C3D4 /* XTCategoryTests.m in Sources */,
			);
			runOnlyForDeploymentPostprocessing = 0;
		};
/* End PBXSourcesBuildPhase section */

/* Begin PBXTargetDependency section */
		C3FA472313D0F8E300AC4F9B /* PBXTargetDependency */ = {
			isa = PBXTargetDependency;
			target = C3FA46FB13D0F8E200AC4F9B /* Xit */;
			targetProxy = C3FA472213D0F8E300AC4F9B /* PBXContainerItemProxy */;
		};
/* End PBXTargetDependency section */

/* Begin PBXVariantGroup section */
		89794F651452839500E38ACC /* XTStatusView.xib */ = {
			isa = PBXVariantGroup;
			children = (
				89794F661452839500E38ACC /* en */,
			);
			name = XTStatusView.xib;
			sourceTree = "<group>";
		};
		C3FA470913D0F8E200AC4F9B /* InfoPlist.strings */ = {
			isa = PBXVariantGroup;
			children = (
				C3FA470A13D0F8E200AC4F9B /* en */,
			);
			name = InfoPlist.strings;
			sourceTree = "<group>";
		};
		C3FA470F13D0F8E200AC4F9B /* Credits.rtf */ = {
			isa = PBXVariantGroup;
			children = (
				C3FA471013D0F8E200AC4F9B /* en */,
			);
			name = Credits.rtf;
			sourceTree = "<group>";
		};
		C3FA471513D0F8E200AC4F9B /* XTDocument.xib */ = {
			isa = PBXVariantGroup;
			children = (
				C3FA471613D0F8E200AC4F9B /* en */,
			);
			name = XTDocument.xib;
			sourceTree = "<group>";
		};
		C3FA471813D0F8E300AC4F9B /* MainMenu.xib */ = {
			isa = PBXVariantGroup;
			children = (
				C3FA471913D0F8E300AC4F9B /* en */,
			);
			name = MainMenu.xib;
			sourceTree = "<group>";
		};
		C3FA472713D0F8E300AC4F9B /* InfoPlist.strings */ = {
			isa = PBXVariantGroup;
			children = (
				C3FA472813D0F8E300AC4F9B /* en */,
			);
			name = InfoPlist.strings;
			sourceTree = "<group>";
		};
/* End PBXVariantGroup section */

/* Begin XCBuildConfiguration section */
		C3D6CF2513D4DEE300D35D4D /* coverage */ = {
			isa = XCBuildConfiguration;
			buildSettings = {
				ARCHS = "$(ARCHS_STANDARD_64_BIT)";
				GCC_C_LANGUAGE_STANDARD = gnu99;
				GCC_GENERATE_TEST_COVERAGE_FILES = YES;
				GCC_INSTRUMENT_PROGRAM_FLOW_ARCS = YES;
				GCC_OPTIMIZATION_LEVEL = 0;
				GCC_PREFIX_HEADER = "";
				GCC_PREPROCESSOR_DEFINITIONS = DEBUG;
				GCC_SYMBOLS_PRIVATE_EXTERN = NO;
				GCC_WARN_64_TO_32_BIT_CONVERSION = YES;
				GCC_WARN_ABOUT_RETURN_TYPE = YES;
				GCC_WARN_UNUSED_VARIABLE = YES;
				MACOSX_DEPLOYMENT_TARGET = 10.7;
				ONLY_ACTIVE_ARCH = YES;
				OTHER_LDFLAGS = "-lgcov";
				SDKROOT = macosx;
			};
			name = coverage;
		};
		C3D6CF2613D4DEE300D35D4D /* coverage */ = {
			isa = XCBuildConfiguration;
			buildSettings = {
				ALWAYS_SEARCH_USER_PATHS = NO;
				CLANG_ENABLE_OBJC_ARC = YES;
				COMBINE_HIDPI_IMAGES = YES;
				COPY_PHASE_STRIP = NO;
				GCC_DYNAMIC_NO_PIC = NO;
				GCC_ENABLE_OBJC_EXCEPTIONS = YES;
				GCC_ENABLE_OBJC_GC = unsupported;
				GCC_PRECOMPILE_PREFIX_HEADER = YES;
				GCC_PREFIX_HEADER = "";
				INFOPLIST_FILE = "Xit/Xit-Info.plist";
				MACOSX_DEPLOYMENT_TARGET = 10.7;
				PRODUCT_NAME = "$(TARGET_NAME)";
				WRAPPER_EXTENSION = app;
			};
			name = coverage;
		};
		C3D6CF2713D4DEE300D35D4D /* coverage */ = {
			isa = XCBuildConfiguration;
			buildSettings = {
				ALWAYS_SEARCH_USER_PATHS = NO;
				BUNDLE_LOADER = "$(BUILT_PRODUCTS_DIR)/Xit.app/Contents/MacOS/Xit";
				CLANG_ENABLE_OBJC_ARC = YES;
				COMBINE_HIDPI_IMAGES = YES;
				COPY_PHASE_STRIP = NO;
				FRAMEWORK_SEARCH_PATHS = (
					"$(DEVELOPER_LIBRARY_DIR)/Frameworks",
					"\"$(SRCROOT)\"",
				);
				GCC_DYNAMIC_NO_PIC = NO;
				GCC_ENABLE_OBJC_EXCEPTIONS = YES;
				GCC_PRECOMPILE_PREFIX_HEADER = YES;
				GCC_PREFIX_HEADER = "XitTests/XitTests-Prefix.pch";
				GCC_VERSION = com.apple.compilers.llvm.clang.1_0;
				INFOPLIST_FILE = "XitTests/XitTests-Info.plist";
				OTHER_LDFLAGS = (
					"-framework",
					SenTestingKit,
					$inherited,
				);
				PRODUCT_NAME = "$(TARGET_NAME)";
				SDKROOT = macosx;
				TEST_HOST = "$(BUNDLE_LOADER)";
				WRAPPER_EXTENSION = octest;
			};
			name = coverage;
		};
		C3FA472F13D0F8E300AC4F9B /* Debug */ = {
			isa = XCBuildConfiguration;
			buildSettings = {
				ARCHS = "$(ARCHS_STANDARD_64_BIT)";
				GCC_C_LANGUAGE_STANDARD = gnu99;
				GCC_GENERATE_TEST_COVERAGE_FILES = NO;
				GCC_INSTRUMENT_PROGRAM_FLOW_ARCS = NO;
				GCC_OPTIMIZATION_LEVEL = 0;
				GCC_PREPROCESSOR_DEFINITIONS = DEBUG;
				GCC_SYMBOLS_PRIVATE_EXTERN = NO;
				GCC_WARN_64_TO_32_BIT_CONVERSION = YES;
				GCC_WARN_ABOUT_RETURN_TYPE = YES;
				GCC_WARN_UNUSED_VARIABLE = YES;
				MACOSX_DEPLOYMENT_TARGET = 10.7;
				ONLY_ACTIVE_ARCH = YES;
				OTHER_LDFLAGS = "";
				SDKROOT = macosx;
			};
			name = Debug;
		};
		C3FA473013D0F8E300AC4F9B /* Release */ = {
			isa = XCBuildConfiguration;
			buildSettings = {
				ARCHS = "$(ARCHS_STANDARD_64_BIT)";
				GCC_C_LANGUAGE_STANDARD = gnu99;
				GCC_GENERATE_TEST_COVERAGE_FILES = NO;
				GCC_INSTRUMENT_PROGRAM_FLOW_ARCS = NO;
				GCC_WARN_64_TO_32_BIT_CONVERSION = YES;
				GCC_WARN_ABOUT_RETURN_TYPE = YES;
				GCC_WARN_UNUSED_VARIABLE = YES;
				MACOSX_DEPLOYMENT_TARGET = 10.7;
				OTHER_LDFLAGS = "";
				SDKROOT = macosx;
			};
			name = Release;
		};
		C3FA473213D0F8E300AC4F9B /* Debug */ = {
			isa = XCBuildConfiguration;
			buildSettings = {
				ALWAYS_SEARCH_USER_PATHS = NO;
				CLANG_ENABLE_OBJC_ARC = YES;
				COMBINE_HIDPI_IMAGES = YES;
				COPY_PHASE_STRIP = NO;
				GCC_DYNAMIC_NO_PIC = NO;
				GCC_ENABLE_OBJC_EXCEPTIONS = YES;
				GCC_ENABLE_OBJC_GC = unsupported;
				GCC_PRECOMPILE_PREFIX_HEADER = YES;
				GCC_PREFIX_HEADER = "Xit/Xit-Prefix.pch";
				INFOPLIST_FILE = "Xit/Xit-Info.plist";
				MACOSX_DEPLOYMENT_TARGET = 10.7;
				PRODUCT_NAME = "$(TARGET_NAME)";
				WRAPPER_EXTENSION = app;
			};
			name = Debug;
		};
		C3FA473313D0F8E300AC4F9B /* Release */ = {
			isa = XCBuildConfiguration;
			buildSettings = {
				ALWAYS_SEARCH_USER_PATHS = NO;
				CLANG_ENABLE_OBJC_ARC = YES;
				COMBINE_HIDPI_IMAGES = YES;
				COPY_PHASE_STRIP = YES;
				DEBUG_INFORMATION_FORMAT = "dwarf-with-dsym";
				GCC_ENABLE_OBJC_EXCEPTIONS = YES;
				GCC_ENABLE_OBJC_GC = unsupported;
				GCC_PRECOMPILE_PREFIX_HEADER = YES;
				GCC_PREFIX_HEADER = "Xit/Xit-Prefix.pch";
				INFOPLIST_FILE = "Xit/Xit-Info.plist";
				MACOSX_DEPLOYMENT_TARGET = 10.7;
				PRODUCT_NAME = "$(TARGET_NAME)";
				WRAPPER_EXTENSION = app;
			};
			name = Release;
		};
		C3FA473513D0F8E300AC4F9B /* Debug */ = {
			isa = XCBuildConfiguration;
			buildSettings = {
				ALWAYS_SEARCH_USER_PATHS = NO;
				BUNDLE_LOADER = "$(BUILT_PRODUCTS_DIR)/Xit.app/Contents/MacOS/Xit";
				CLANG_ENABLE_OBJC_ARC = YES;
				COMBINE_HIDPI_IMAGES = YES;
				COPY_PHASE_STRIP = NO;
				FRAMEWORK_SEARCH_PATHS = (
					"$(DEVELOPER_LIBRARY_DIR)/Frameworks",
					"\"$(SRCROOT)\"",
				);
				GCC_DYNAMIC_NO_PIC = NO;
				GCC_ENABLE_OBJC_EXCEPTIONS = YES;
				GCC_PRECOMPILE_PREFIX_HEADER = YES;
				GCC_PREFIX_HEADER = "XitTests/XitTests-Prefix.pch";
				GCC_VERSION = com.apple.compilers.llvm.clang.1_0;
				INFOPLIST_FILE = "XitTests/XitTests-Info.plist";
				OTHER_LDFLAGS = (
					"-framework",
					SenTestingKit,
					$inherited,
				);
				PRODUCT_NAME = "$(TARGET_NAME)";
				SDKROOT = macosx;
				TEST_HOST = "$(BUNDLE_LOADER)";
				WRAPPER_EXTENSION = octest;
			};
			name = Debug;
		};
		C3FA473613D0F8E300AC4F9B /* Release */ = {
			isa = XCBuildConfiguration;
			buildSettings = {
				ALWAYS_SEARCH_USER_PATHS = NO;
				BUNDLE_LOADER = "$(BUILT_PRODUCTS_DIR)/Xit.app/Contents/MacOS/Xit";
				CLANG_ENABLE_OBJC_ARC = YES;
				COMBINE_HIDPI_IMAGES = YES;
				COPY_PHASE_STRIP = YES;
				DEBUG_INFORMATION_FORMAT = "dwarf-with-dsym";
				FRAMEWORK_SEARCH_PATHS = (
					"$(DEVELOPER_LIBRARY_DIR)/Frameworks",
					"\"$(SRCROOT)\"",
				);
				GCC_ENABLE_OBJC_EXCEPTIONS = YES;
				GCC_PRECOMPILE_PREFIX_HEADER = YES;
				GCC_PREFIX_HEADER = "XitTests/XitTests-Prefix.pch";
				GCC_VERSION = com.apple.compilers.llvm.clang.1_0;
				INFOPLIST_FILE = "XitTests/XitTests-Info.plist";
				OTHER_LDFLAGS = (
					"-framework",
					SenTestingKit,
					$inherited,
				);
				PRODUCT_NAME = "$(TARGET_NAME)";
				SDKROOT = macosx;
				TEST_HOST = "$(BUNDLE_LOADER)";
				WRAPPER_EXTENSION = octest;
			};
			name = Release;
		};
/* End XCBuildConfiguration section */

/* Begin XCConfigurationList section */
		C3FA46F613D0F8E200AC4F9B /* Build configuration list for PBXProject "Xit" */ = {
			isa = XCConfigurationList;
			buildConfigurations = (
				C3FA472F13D0F8E300AC4F9B /* Debug */,
				C3D6CF2513D4DEE300D35D4D /* coverage */,
				C3FA473013D0F8E300AC4F9B /* Release */,
			);
			defaultConfigurationIsVisible = 0;
			defaultConfigurationName = Release;
		};
		C3FA473113D0F8E300AC4F9B /* Build configuration list for PBXNativeTarget "Xit" */ = {
			isa = XCConfigurationList;
			buildConfigurations = (
				C3FA473213D0F8E300AC4F9B /* Debug */,
				C3D6CF2613D4DEE300D35D4D /* coverage */,
				C3FA473313D0F8E300AC4F9B /* Release */,
			);
			defaultConfigurationIsVisible = 0;
			defaultConfigurationName = Release;
		};
		C3FA473413D0F8E300AC4F9B /* Build configuration list for PBXNativeTarget "XitTests" */ = {
			isa = XCConfigurationList;
			buildConfigurations = (
				C3FA473513D0F8E300AC4F9B /* Debug */,
				C3D6CF2713D4DEE300D35D4D /* coverage */,
				C3FA473613D0F8E300AC4F9B /* Release */,
			);
			defaultConfigurationIsVisible = 0;
			defaultConfigurationName = Release;
		};
/* End XCConfigurationList section */
	};
	rootObject = C3FA46F313D0F8E200AC4F9B /* Project object */;
}<|MERGE_RESOLUTION|>--- conflicted
+++ resolved
@@ -10,14 +10,7 @@
 		311429B913EB60AA00A7DF05 /* XTCommitViewControllerTest.m in Sources */ = {isa = PBXBuildFile; fileRef = 311429B613EB600100A7DF05 /* XTCommitViewControllerTest.m */; };
 		313014AC13EB656B0017A2A1 /* XTSideBarDataSorceTests.m in Sources */ = {isa = PBXBuildFile; fileRef = 313014A913EB653F0017A2A1 /* XTSideBarDataSorceTests.m */; };
 		313014AF13EB65DB0017A2A1 /* XTHistoryDataSorceTests.m in Sources */ = {isa = PBXBuildFile; fileRef = 313014AE13EB65DB0017A2A1 /* XTHistoryDataSorceTests.m */; };
-<<<<<<< HEAD
-		31355B0813EA139700C33AAB /* CoreFoundation.framework in Frameworks */ = {isa = PBXBuildFile; fileRef = 31355B0713EA139700C33AAB /* CoreFoundation.framework */; };
-		31355B0E13EA139700C33AAB /* InfoPlist.strings in Resources */ = {isa = PBXBuildFile; fileRef = 31355B0C13EA139700C33AAB /* InfoPlist.strings */; };
-		31355B1713EA15DD00C33AAB /* html.theme.default.bundle in Resources */ = {isa = PBXBuildFile; fileRef = 31355B0613EA139600C33AAB /* html.theme.default.bundle */; };
-		31355B1913EA189200C33AAB /* diff.css in Resources */ = {isa = PBXBuildFile; fileRef = 31355B1813EA189200C33AAB /* diff.css */; };
-=======
 		3152B1E61423152700DCA679 /* XTFileListHistoryDataSource.m in Sources */ = {isa = PBXBuildFile; fileRef = 3152B1E51423152700DCA679 /* XTFileListHistoryDataSource.m */; };
->>>>>>> 280731ea
 		3174966513DF896E004C5546 /* XTHistoryDataSource.m in Sources */ = {isa = PBXBuildFile; fileRef = 3174966413DF896E004C5546 /* XTHistoryDataSource.m */; };
 		3174966813DF8A0C004C5546 /* XTSideBarDataSource.m in Sources */ = {isa = PBXBuildFile; fileRef = 3174966713DF8A0C004C5546 /* XTSideBarDataSource.m */; };
 		3174966E13DFF94C004C5546 /* XTHistoryItem.m in Sources */ = {isa = PBXBuildFile; fileRef = 3174966D13DFF94C004C5546 /* XTHistoryItem.m */; };
@@ -122,15 +115,8 @@
 		313014A913EB653F0017A2A1 /* XTSideBarDataSorceTests.m */ = {isa = PBXFileReference; fileEncoding = 4; lastKnownFileType = sourcecode.c.objc; lineEnding = 0; path = XTSideBarDataSorceTests.m; sourceTree = "<group>"; xcLanguageSpecificationIdentifier = xcode.lang.objc; };
 		313014AE13EB65DB0017A2A1 /* XTHistoryDataSorceTests.m */ = {isa = PBXFileReference; fileEncoding = 4; lastKnownFileType = sourcecode.c.objc; lineEnding = 0; path = XTHistoryDataSorceTests.m; sourceTree = "<group>"; xcLanguageSpecificationIdentifier = xcode.lang.objc; };
 		31355B0713EA139700C33AAB /* CoreFoundation.framework */ = {isa = PBXFileReference; lastKnownFileType = wrapper.framework; name = CoreFoundation.framework; path = System/Library/Frameworks/CoreFoundation.framework; sourceTree = SDKROOT; };
-<<<<<<< HEAD
-		31355B0B13EA139700C33AAB /* html.theme.default-Info.plist */ = {isa = PBXFileReference; lastKnownFileType = text.plist.xml; path = "html.theme.default-Info.plist"; sourceTree = "<group>"; };
-		31355B0D13EA139700C33AAB /* en */ = {isa = PBXFileReference; lastKnownFileType = text.plist.strings; name = en; path = en.lproj/InfoPlist.strings; sourceTree = "<group>"; };
-		31355B0F13EA139700C33AAB /* html.theme.default-Prefix.pch */ = {isa = PBXFileReference; lastKnownFileType = sourcecode.c.h; path = "html.theme.default-Prefix.pch"; sourceTree = "<group>"; };
-		31355B1813EA189200C33AAB /* diff.css */ = {isa = PBXFileReference; fileEncoding = 4; lastKnownFileType = text.css; path = diff.css; sourceTree = "<group>"; };
-=======
 		3152B1E41423152700DCA679 /* XTFileListHistoryDataSource.h */ = {isa = PBXFileReference; fileEncoding = 4; lastKnownFileType = sourcecode.c.h; path = XTFileListHistoryDataSource.h; sourceTree = "<group>"; };
 		3152B1E51423152700DCA679 /* XTFileListHistoryDataSource.m */ = {isa = PBXFileReference; fileEncoding = 4; lastKnownFileType = sourcecode.c.objc; path = XTFileListHistoryDataSource.m; sourceTree = "<group>"; };
->>>>>>> 280731ea
 		3174966313DF896E004C5546 /* XTHistoryDataSource.h */ = {isa = PBXFileReference; fileEncoding = 4; indentWidth = 4; lastKnownFileType = sourcecode.c.h; name = XTHistoryDataSource.h; path = Xit/XTHistoryDataSource.h; sourceTree = "<group>"; tabWidth = 4; };
 		3174966413DF896E004C5546 /* XTHistoryDataSource.m */ = {isa = PBXFileReference; fileEncoding = 4; indentWidth = 4; lastKnownFileType = sourcecode.c.objc; name = XTHistoryDataSource.m; path = Xit/XTHistoryDataSource.m; sourceTree = "<group>"; tabWidth = 4; };
 		3174966713DF8A0C004C5546 /* XTSideBarDataSource.m */ = {isa = PBXFileReference; fileEncoding = 4; indentWidth = 4; lastKnownFileType = sourcecode.c.objc; name = XTSideBarDataSource.m; path = Xit/XTSideBarDataSource.m; sourceTree = "<group>"; tabWidth = 4; };
@@ -282,25 +268,6 @@
 /* End PBXFrameworksBuildPhase section */
 
 /* Begin PBXGroup section */
-<<<<<<< HEAD
-		31355B0913EA139700C33AAB /* html.theme.default */ = {
-			isa = PBXGroup;
-			children = (
-				31355B1813EA189200C33AAB /* diff.css */,
-				31355B0A13EA139700C33AAB /* Supporting Files */,
-			);
-			path = html.theme.default;
-			sourceTree = "<group>";
-		};
-		31355B0A13EA139700C33AAB /* Supporting Files */ = {
-			isa = PBXGroup;
-			children = (
-				31355B0B13EA139700C33AAB /* html.theme.default-Info.plist */,
-				31355B0C13EA139700C33AAB /* InfoPlist.strings */,
-				31355B0F13EA139700C33AAB /* html.theme.default-Prefix.pch */,
-			);
-			name = "Supporting Files";
-=======
 		3199BAB91420794E008AAA4F /* FileView */ = {
 			isa = PBXGroup;
 			children = (
@@ -313,7 +280,6 @@
 				3152B1E51423152700DCA679 /* XTFileListHistoryDataSource.m */,
 			);
 			name = FileView;
->>>>>>> 280731ea
 			sourceTree = "<group>";
 		};
 		31A8939813E9D1EA008BE0C2 /* Views */ = {
@@ -750,11 +716,8 @@
 				DD07B07816A5D2A80012AC19 /* XTSideBarOutlineView.m in Sources */,
 				DD07B08616B202E00012AC19 /* XTRemoteItem.m in Sources */,
 				DD07B08916B313A60012AC19 /* XTRefFormatter.m in Sources */,
-<<<<<<< HEAD
 				DDD4708116F3E7B000CA76FF /* XTPreviewItem.m in Sources */,
-=======
 				89D47943170894A200C04D89 /* NSAttributedString+XTExtensions.m in Sources */,
->>>>>>> 280731ea
 			);
 			runOnlyForDeploymentPostprocessing = 0;
 		};
