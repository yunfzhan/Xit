import Cocoa

class XTWindowController: NSWindowController {
  
  class OperationStatus { var canceled = false }
  
  @IBOutlet var historyController: XTHistoryViewController!
  @IBOutlet var activity: NSProgressIndicator!
  var xtDocument: XTDocument?
  var selectedCommitSHA: String?
  var selectedModel: XTFileChangesModel?
  var inStagingView: Bool { return self.selectedCommitSHA == XTStagingSHA }
  var operationStatus: OperationStatus?
  
  override var document: AnyObject? {
    didSet {
      xtDocument = document as! XTDocument?
    }
  }
  
  override func windowDidLoad()
  {
    super.windowDidLoad()
    self.window!.contentViewController = self.historyController
    self.window!.makeFirstResponder(self.historyController.historyTable)
    
    let repo = self.xtDocument!.repository
    
    repo.addObserver(self, forKeyPath:"activeTasks", options:.New, context:nil)
    self.historyController.windowDidLoad()
    self.historyController.setRepo(repo)
  }
  
  deinit
  {
    self.xtDocument!.repository.removeObserver(
        self, forKeyPath:"actaiveTasks")
  }
  
  override func observeValueForKeyPath(
      keyPath: String?,
      ofObject object: AnyObject?,
      change: [String : AnyObject]?,
      context: UnsafeMutablePointer<Void>)
  {
    guard keyPath! == "activeTasks"
    else {
      super.observeValueForKeyPath(
          keyPath, ofObject:object, change:change, context:context)
      return
    }
    
    if let tasks = change?[NSKeyValueChangeNewKey] {
      if tasks.count > 0 {
        self.activity.startAnimation(self)
        return
      }
    }
    self.activity.stopAnimation(self)
  }
  
  @IBAction func showHideSidebar(sender: AnyObject)
  {
    historyController.toggleSideBar(sender)
  }
  
  @IBAction func verticalLayout(sender: AnyObject)
  {
    self.historyController.mainSplitView.vertical = true
    self.historyController.mainSplitView.adjustSubviews()
  }
  
  @IBAction func horizontalLayout(sender: AnyObject)
  {
    self.historyController.mainSplitView.vertical = false
    self.historyController.mainSplitView.adjustSubviews()
  }
  
  @IBAction func refresh(_: AnyObject)
  {
    NSNotificationCenter.defaultCenter().postNotificationName(
        XTRepositoryChangedNotification, object: self.xtDocument!.repository)
  }
  
  @IBAction func newTag(_: AnyObject) {}
  @IBAction func newBranch(_: AnyObject) {}
  @IBAction func addRemote(_: AnyObject) {}
<<<<<<< HEAD
  @IBAction func fetch(_: AnyObject)
  {
    guard let repo = xtDocument?.repository
    else { return }
    guard let remotes = try? repo.remoteNames()
    else { return }
    
    if remotes.count == 1 {
      if let remote = try? repo.remote(remotes[0]) {
        self.fetch(remote: remote)
      }
    }
    else {
      // put up a dialog to select the remote
    }
  }
  @IBAction func pull(_: AnyObject) {}
  @IBAction func push(_: AnyObject) {}
  
  @IBAction func networkSegmentClicked(sender: AnyObject)
  {
    switch (sender as! NSSegmentedControl).selectedSegment {
      case 0:
        fetch(sender)
      case 1:
        pull(sender)
      case 2:
        push(sender)
      default:
        break
    }
  }
  
  
  override func close()
  {
    if let status = operationStatus {
      status.canceled = true
    }
    super.close()
  }
  
  func fetch(remote remote: XTRemote)
  {
    let panel = XTFetchPanelController.controller()
    
    _ = panel.window  // force load
    panel.parentController = self
    panel.selectedRemote = remote.name!
    panel.downloadTags = false
    // set the prune check
    self.window?.beginSheet(panel.window!) { (response) in
      if response == NSModalResponseOK {
        self.startFetchTask(panel.selectedRemote as String,
                            downloadTags: panel.downloadTags,
                            pruneBranches: panel.pruneBranches)
      }
    }
  }
  
  func startFetchTask(remoteName: String,
                      downloadTags: Bool,
                      pruneBranches: Bool)
  {
    guard let repo = xtDocument?.repository,
          let remote = try? repo.remote(remoteName)
    else { return }
    
    let status = OperationStatus()
    
    operationStatus = status
    XTStatusView.update(status: "Fetching", progress: 0.0, repository: repo)
    
    repo.executeOffMainThread { [weak self] in
      do {
        let options = [GTRepositoryRemoteOptionsDownloadTags: downloadTags,
                       GTRepositoryRemoteOptionsFetchPrune: pruneBranches]
        
        try repo.gtRepo.fetchRemote(remote, withOptions: options) {
            (progress, stop) in
          if status.canceled {
            stop.memory = true
          }
          else {
            let progressValue = progress.memory.received_objects ==
                                progress.memory.total_objects
                ? -1.0
                : Float(progress.memory.total_objects) /
                  Float(progress.memory.received_objects)
            
            XTStatusView.update(
                status: "Fetching", progress: progressValue, repository: repo)
          }
        }
        XTStatusView.update(
            status: "Fetch complete", progress: -1, repository: repo)
      }
      catch let error as NSError {
        dispatch_async(dispatch_get_main_queue()) {
          XTStatusView.update(
            status: "Fetch failed", progress: -1, repository: repo)
          
          if let window = self?.window {
            let alert = NSAlert(error: error)
            
            // needs to be smarter: look at error type
            alert.beginSheetModalForWindow(window, completionHandler: nil)
          }
        }
      }
      self?.operationStatus = nil
    }
=======
  
  override func validateMenuItem(menuItem: NSMenuItem) -> Bool
  {
    var result = false
    
    switch menuItem.action {

      case #selector(XTWindowController.showHideSidebar(_:)):
        result = true
        if historyController.sidebarSplitView.isSubviewCollapsed(
            historyController.sidebarSplitView.subviews[0]) {
          menuItem.title = NSLocalizedString("Show Sidebar", comment: "")
        }
        else {
          menuItem.title = NSLocalizedString("Hide Sidebar", comment: "")
        }

      case #selector(XTWindowController.verticalLayout(_:)):
        result = true
        menuItem.state = historyController.mainSplitView.vertical
            ? NSOnState : NSOffState

      case #selector(XTWindowController.horizontalLayout(_:)):
        result = true
        menuItem.state = historyController.mainSplitView.vertical
            ? NSOffState : NSOnState

      default:
        result = super.validateMenuItem(menuItem)
    }
    return result
>>>>>>> d95f7240
  }
}<|MERGE_RESOLUTION|>--- conflicted
+++ resolved
@@ -85,7 +85,7 @@
   @IBAction func newTag(_: AnyObject) {}
   @IBAction func newBranch(_: AnyObject) {}
   @IBAction func addRemote(_: AnyObject) {}
-<<<<<<< HEAD
+
   @IBAction func fetch(_: AnyObject)
   {
     guard let repo = xtDocument?.repository
@@ -198,7 +198,7 @@
       }
       self?.operationStatus = nil
     }
-=======
+  }
   
   override func validateMenuItem(menuItem: NSMenuItem) -> Bool
   {
@@ -230,6 +230,5 @@
         result = super.validateMenuItem(menuItem)
     }
     return result
->>>>>>> d95f7240
   }
 }