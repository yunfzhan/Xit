#import "XTHistoryViewController.h"
#import "XTCommitViewController.h"
#import "XTFileListDataSource.h"
#import "XTHistoryDataSource.h"
#import "XTHistoryItem.h"
#import "XTLocalBranchItem.h"
#import "XTPreviewItem.h"
#import "XTRemoteBranchItem.h"
#import "XTRemoteItem.h"
#import "XTRemotesItem.h"
#import "XTRepository.h"
#import "XTRepository+Commands.h"
#import "XTSideBarDataSource.h"
#import "XTSideBarOutlineView.h"
#import "XTSideBarTableCellView.h"
#import "XTStatusView.h"
#import "XTTagItem.h"
#import "NSAttributedString+XTExtensions.h"
#import "PBGitRevisionCell.h"

@interface XTHistoryViewController ()

- (void)editSelectedSidebarRow;

@end

@implementation XTHistoryViewController

@synthesize sideBarDS;
@synthesize historyDS;
@synthesize branchContextMenu;
@synthesize remoteContextMenu;
@synthesize tagContextMenu;
@synthesize stashContextMenu;

- (id)initWithRepository:(XTRepository *)repository sidebar:(XTSideBarOutlineView *)sidebar {
    if ((self = [self init]) == nil)
        return nil;

    self->repo = repository;
    self->sidebarOutline = sidebar;
    self->sideBarDS = [[XTSideBarDataSource alloc] init];
    self->savedSidebarWidth = 180;
    return self;
}

- (void)dealloc {
    [[NSNotificationCenter defaultCenter] removeObserver:self];
}

- (void)loadView {
    [super loadView];

    // Load the context menus
    NSNib *nib = [[NSNib alloc] initWithNibNamed:@"HistoryView Menus" bundle:nil];

    [nib instantiateWithOwner:self topLevelObjects:nil];

    // Load the file list view into its tab
    const NSInteger treeTabIndex = [commitTabView indexOfTabViewItemWithIdentifier:@"tree"];
    NSTabViewItem *treeTabItem = [commitTabView tabViewItemAtIndex:treeTabIndex];

    nib = [[NSNib alloc] initWithNibNamed:@"FileView" bundle:nil];
    [nib instantiateWithOwner:self topLevelObjects:nil];
    [treeTabItem setView:fileListRootView];

    // Remove intercell spacing so the history lines will connect
    NSSize cellSpacing = [historyTable intercellSpacing];
    cellSpacing.height = 0;
    [historyTable setIntercellSpacing:cellSpacing];

    // Without this, the first group title moves when you hide its contents
    [sidebarOutline setFloatsGroupRows:NO];

    [[NSNotificationCenter defaultCenter]
            addObserver:self
            selector:@selector(fileSelectionChanged:)
            name:NSOutlineViewSelectionDidChangeNotification
            object:fileListOutline];
}

- (NSString *)nibName {
    NSLog(@"nibName: %@ (%@)", [super nibName], [self class]);
    return NSStringFromClass([self class]);
}

- (void)setRepo:(XTRepository *)newRepo {
    repo = newRepo;
    [sideBarDS setRepo:newRepo];
    [historyDS setRepo:newRepo];
    [fileListDS setRepo:newRepo];
    [commitViewController setRepo:newRepo];
    [[commitViewController view] setFrame:NSMakeRect(0, 0, [commitView frame].size.width, [commitView frame].size.height)];
    [commitView addSubview:[commitViewController view]];
    ((XTPreviewItem*)filePreview.previewItem).repo = newRepo;
}

- (BOOL)validateMenuItem:(NSMenuItem *)menuItem {
    const SEL action = [menuItem action];
    XTSideBarItem *item = (XTSideBarItem *)[sidebarOutline itemAtRow:sidebarOutline.contextMenuRow];

    if ((action == @selector(checkOutBranch:)) ||
        (action == @selector(renameBranch:)) ||
        (action == @selector(mergeBranch:)) ||
        (action == @selector(deleteBranch:))) {
        if (![item isKindOfClass:[XTLocalBranchItem class]])
            return NO;
        if (action == @selector(deleteBranch:))
            return ![[repo currentBranch] isEqualToString:[item title]];
        if (action == @selector(mergeBranch:)) {
            NSString *clickedBranch = [item title];
            NSString *currentBranch = [repo currentBranch];

            if ([item isKindOfClass:[XTRemoteBranchItem class]]) {
                clickedBranch = [NSString stringWithFormat:@"%@/%@", [(XTRemoteBranchItem *)item remote], clickedBranch];
            }
            else if ([item isKindOfClass:[XTLocalBranchItem class]]) {
                if ([clickedBranch isEqualToString:currentBranch]) {
                    [menuItem setAttributedTitle:nil];
                    [menuItem setTitle:@"Merge"];
                    return NO;
                }
            }
            else
                return NO;

            NSDictionary *menuFontAttributes = @{ NSFontAttributeName: [NSFont menuFontOfSize:0] };
            NSDictionary *obliqueAttributes = @{ NSObliquenessAttributeName: @0.15f };
            // TODO: handle detached HEAD case
            // "~" is used to guarantee that the placeholders are not valid branch names.
            NSAttributedString *mergeTitle = [NSAttributedString attributedStringWithFormat:@"Merge @~1 into @~2" placeholders:@[ @"@~1", @"@~2" ] replacements:@[ clickedBranch, currentBranch] attributes:menuFontAttributes replacementAttributes:obliqueAttributes];

            [menuItem setAttributedTitle:mergeTitle];
        }
        if (action == @selector(deleteBranch:)) {
            // disable if it's the current branch
        }
        return YES;
    }
    if ((action == @selector(renameTag:)) ||
        (action == @selector(deleteTag:))) {
        return [item isKindOfClass:[XTTagItem class]];
    }
    if ((action == @selector(renameRemote:)) ||
        (action == @selector(deleteRemote:))) {
        return [sidebarOutline parentForItem:item] == (sideBarDS.roots)[XTRemotesGroupIndex];
    }
    if ((action == @selector(popStash:)) ||
        (action == @selector(applyStash:)) ||
        (action == @selector(dropStash:))) {
        return [item isKindOfClass:[XTStashItem class]];
    }

    return NO;
}

- (NSInteger)targetRow {
    NSInteger row = sidebarOutline.contextMenuRow;

    if (row != -1)
        return row;
    return sidebarOutline.selectedRow;
}

- (void)callCMBlock:(void(^)(XTSideBarItem *item, NSError **error))block verifyingClass:(Class)class errorString:(NSString *)errorString {
    XTSideBarItem *item = [sidebarOutline itemAtRow:[self targetRow]];

    if ([item isKindOfClass:class]) {
        dispatch_async(repo.queue, ^{
            NSError *error = nil;

            block(item, &error);
            if (error != nil)
                [XTStatusView updateStatus:errorString
                        command:[[error userInfo] valueForKey:XTErrorArgsKey]
                        output:[[error userInfo] valueForKey:XTErrorOutputKey]
                        forRepository:repo];
        });
    }
}

- (IBAction)checkOutBranch:(id)sender {
    [self callCMBlock:^(XTSideBarItem *item, NSError *__autoreleasing *error) {
        [repo checkout:[item title] error:error];
    } verifyingClass:[XTLocalBranchItem class] errorString:@"Checkout failed"];
}

- (IBAction)renameBranch:(id)sender {
    [self editSelectedSidebarRow];
}

- (IBAction)mergeBranch:(id)sender {
    NSString *branch = [self selectedBranch];

    if (branch == nil)
        return;

    NSError *error = nil;

    if ([repo merge:branch error:&error]) {
        [XTStatusView updateStatus:[NSString stringWithFormat:@"Merged %@ into %@", branch, [repo currentBranch]] command:nil output:nil forRepository:repo];
    }
    else {
        NSDictionary *errorInfo = [error userInfo];

        [XTStatusView updateStatus:@"Merge failed" command:errorInfo[XTErrorArgsKey] output:errorInfo[XTErrorOutputKey] forRepository:repo];
    }
}

- (IBAction)deleteBranch:(id)sender {
    [self callCMBlock:^(XTSideBarItem *item, NSError *__autoreleasing *error) {
        [repo deleteBranch:[item title] error:error];
    } verifyingClass:[XTLocalBranchItem class] errorString:@"Delete branch failed"];
}

- (IBAction)renameTag:(id)sender {
    [self editSelectedSidebarRow];
}

- (IBAction)deleteTag:(id)sender {
    [self callCMBlock:^(XTSideBarItem *item, NSError *__autoreleasing *error) {
        [repo deleteTag:[item title] error:error];
    } verifyingClass:[XTTagItem class] errorString:@"Delete tag failed"];
}

- (IBAction)renameRemote:(id)sender {
    [self editSelectedSidebarRow];
}

- (IBAction)deleteRemote:(id)sender {
    [self callCMBlock:^(XTSideBarItem *item, NSError *__autoreleasing *error) {
        [repo deleteRemote:[item title] error:error];
    } verifyingClass:[XTRemoteItem class] errorString:@"Delete remote failed"];
}

- (IBAction)popStash:(id)sender {
    [self callCMBlock:^(XTSideBarItem *item, NSError *__autoreleasing *error) {
        [repo popStash:[item title] error:error];
    } verifyingClass:[XTStashItem class] errorString:@"Pop stash failed"];
}

- (IBAction)applyStash:(id)sender {
    [self callCMBlock:^(XTSideBarItem *item, NSError **error){
        [repo applyStash:[item title] error:error];
    } verifyingClass:[XTStashItem class] errorString:@"Apply stash failed"];
}

- (IBAction)dropStash:(id)sender {
    [self callCMBlock:^(XTSideBarItem *item, NSError **error){
        [repo dropStash:[item title] error:error];
    } verifyingClass:[XTStashItem class] errorString:@"Drop stash failed"];
}

- (IBAction)toggleLayout:(id)sender {
    // TODO: improve it
    NSLog(@"toggleLayout, %lu,%d", ((NSButton *)sender).state, (((NSButton *)sender).state == 1));
    [mainSplitView setVertical:(((NSButton *)sender).state == 1)];
    [mainSplitView adjustSubviews];
}

- (IBAction)toggleSideBar:(id)sender {
<<<<<<< HEAD
    const NSInteger buttonState = [(NSButton*)sender state];
    const CGFloat newWidth = (buttonState == NSOnState) ? savedSidebarWidth : 0;

    if (buttonState == NSOffState)
        savedSidebarWidth = [[[sidebarSplitView subviews] objectAtIndex:0] frame].size.width;
=======
    const CGFloat newWidth = ([sender state] == NSOnState) ? savedSidebarWidth : 0;
    if ([sender state] == NSOffState)
        savedSidebarWidth = [[sidebarSplitView subviews][0] frame].size.width;
>>>>>>> 87ea07fe
    [sidebarSplitView setPosition:newWidth ofDividerAtIndex:0 ];
}

- (IBAction)showDiffView:(id)sender {
  [commitTabView selectTabViewItemAtIndex:0];
}

- (IBAction)showTreeView:(id)sender {
  [commitTabView selectTabViewItemAtIndex:1];
}

- (IBAction)sideBarItemRenamed:(id)sender {
    XTSideBarTableCellView *cellView = (XTSideBarTableCellView *)[sender superview];
    XTSideBarItem *editedItem = cellView.item;
    NSString *newName = [sender stringValue];
    NSString *oldName = [editedItem title];

    if ([newName isEqualToString:oldName])
        return;

    switch ([editedItem refType]) {

        case XTRefTypeBranch:
            [repo renameBranch:oldName to:newName];
            break;

        case XTRefTypeTag:
            [repo renameTag:oldName to:newName];
            break;

        case XTRefTypeRemote:
            [repo renameRemote:oldName to:newName];
            break;

        default:
            break;
    }
}

- (void)editSelectedSidebarRow {
    [sidebarOutline editColumn:0 row:[self targetRow] withEvent:nil select:YES];
}

- (NSString *)selectedBranch {
    id selection = [sidebarOutline itemAtRow:[sidebarOutline selectedRow]];

    if (selection == nil)
        return nil;
    if ([selection isKindOfClass:[XTLocalBranchItem class]])
        return [(XTLocalBranchItem *) selection title];
    return nil;
}

- (void)selectBranch:(NSString *)branch {
    XTLocalBranchItem *branchItem = (XTLocalBranchItem *)[sideBarDS itemNamed:branch inGroup:XTBranchesGroupIndex];

    if (branchItem != nil) {
        [sidebarOutline expandItem:[sidebarOutline itemAtRow:XTBranchesGroupIndex]];

        const NSInteger row = [sidebarOutline rowForItem:branchItem];

        if (row != -1)
            [sidebarOutline selectRowIndexes:[NSIndexSet indexSetWithIndex:row] byExtendingSelection:NO];
    }
}

- (void)updatePreviewItem {
    NSIndexSet *selection = [fileListOutline selectedRowIndexes];
    const NSUInteger selectionCount = [selection count];
    XTPreviewItem *previewItem = (XTPreviewItem*)filePreview.previewItem;

    if (previewItem == nil) {
        previewItem = [[XTPreviewItem alloc] init];
        previewItem.repo = repo;
        filePreview.previewItem = previewItem;
    }

    previewItem.commitSHA = repo.selectedCommit;
    if (selectionCount != 1) {
        [filePreview setHidden:YES];
        previewItem.path = nil;
        return;
    }
    [filePreview setHidden:NO];
    previewItem.path = [[fileListOutline itemAtRow:[selection firstIndex]] representedObject];
}

#pragma mark - NSTableViewDelegate

- (void)tableViewSelectionDidChange:(NSNotification *)note {
    NSTableView *table = (NSTableView*)[note object];
    const NSInteger selectedRow = table.selectedRow;

    if (selectedRow >= 0) {
<<<<<<< HEAD
        XTHistoryItem *item = [historyDS.items objectAtIndex:selectedRow];

=======
        XTHistoryItem *item = (historyDS.items)[selectedRow];
>>>>>>> 87ea07fe
        repo.selectedCommit = item.sha;
        [self updatePreviewItem];
        [filePreview refreshPreviewItem];
    }
}

// These values came from measuring where the Finder switches styles.
const NSUInteger
    kFullStyleThreshold = 280,
    kLongStyleThreshold = 210,
    kMediumStyleThreshold = 170,
    kShortStyleThreshold = 150;


- (void)tableView:(NSTableView *)tableView willDisplayCell:(id)cell forTableColumn:(NSTableColumn *)column row:(NSInteger)rowIndex {
    [cell setFont:[NSFont labelFontOfSize:12]];

    if ([[column identifier] isEqualToString:@"subject"]) {
        XTHistoryItem *item = (historyDS.items)[rowIndex];

        ((PBGitRevisionCell *)cell).objectValue = item;
    } else if ([[column identifier] isEqualToString:@"date"]) {
        const CGFloat width = [column width];
        NSDateFormatterStyle dateStyle = NSDateFormatterShortStyle;
        NSDateFormatterStyle timeStyle = NSDateFormatterShortStyle;

        if (width > kFullStyleThreshold)
            dateStyle = NSDateFormatterFullStyle;
        else if (width > kLongStyleThreshold)
            dateStyle = NSDateFormatterLongStyle;
        else if (width > kMediumStyleThreshold)
            dateStyle = NSDateFormatterMediumStyle;
        else if (width > kShortStyleThreshold)
            dateStyle = NSDateFormatterShortStyle;
        else {
            dateStyle = NSDateFormatterShortStyle;
            timeStyle = NSDateFormatterNoStyle;
        }
        [[cell formatter] setDateStyle:dateStyle];
        [[cell formatter] setTimeStyle:timeStyle];
    }
}

#pragma mark - NSOutlineViewDelegate

- (NSView *)outlineView:(NSOutlineView *)outlineView viewForTableColumn:(NSTableColumn *)tableColumn item:(id)item {
    if (outlineView == fileListOutline) {
        NSTableCellView *cell = [outlineView makeViewWithIdentifier:@"fileCell" owner:self];
        NSTreeNode *node = (NSTreeNode *)item;
        NSString *fileName = (NSString *)node.representedObject;

        if ([node isLeaf])
            cell.imageView.image = [[NSWorkspace sharedWorkspace] iconForFileType:[fileName pathExtension]];
        else
            cell.imageView.image = [NSImage imageNamed:NSImageNameFolder];
        cell.textField.stringValue = [fileName lastPathComponent];

        return cell;
    }
    return nil;
}

- (void)fileSelectionChanged:(NSNotification *)note {
    [self updatePreviewItem];
    [filePreview refreshPreviewItem];
}

#pragma mark - NSTabViewDelegate

- (void)tabView:(NSTabView *)tabView didSelectTabViewItem:(NSTabViewItem *)tabViewItem {
    if ([[tabViewItem identifier] isEqualToString:@"tree"]) {
        [self updatePreviewItem];
        [filePreview refreshPreviewItem];
    }
}

@end<|MERGE_RESOLUTION|>--- conflicted
+++ resolved
@@ -259,17 +259,11 @@
 }
 
 - (IBAction)toggleSideBar:(id)sender {
-<<<<<<< HEAD
     const NSInteger buttonState = [(NSButton*)sender state];
     const CGFloat newWidth = (buttonState == NSOnState) ? savedSidebarWidth : 0;
 
     if (buttonState == NSOffState)
-        savedSidebarWidth = [[[sidebarSplitView subviews] objectAtIndex:0] frame].size.width;
-=======
-    const CGFloat newWidth = ([sender state] == NSOnState) ? savedSidebarWidth : 0;
-    if ([sender state] == NSOffState)
         savedSidebarWidth = [[sidebarSplitView subviews][0] frame].size.width;
->>>>>>> 87ea07fe
     [sidebarSplitView setPosition:newWidth ofDividerAtIndex:0 ];
 }
 
@@ -364,12 +358,8 @@
     const NSInteger selectedRow = table.selectedRow;
 
     if (selectedRow >= 0) {
-<<<<<<< HEAD
-        XTHistoryItem *item = [historyDS.items objectAtIndex:selectedRow];
-
-=======
         XTHistoryItem *item = (historyDS.items)[selectedRow];
->>>>>>> 87ea07fe
+
         repo.selectedCommit = item.sha;
         [self updatePreviewItem];
         [filePreview refreshPreviewItem];
