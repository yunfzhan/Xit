#import "XTHistoryViewController.h"
#import "XTCommitViewController.h"
#import "XTFileListDataSource.h"
#import "XTHistoryDataSource.h"
#import "XTHistoryItem.h"
#import "XTLocalBranchItem.h"
#import "XTPreviewItem.h"
#import "XTRemoteBranchItem.h"
#import "XTRemoteItem.h"
#import "XTRemotesItem.h"
#import "XTRepository.h"
#import "XTRepository+Commands.h"
#import "XTSideBarDataSource.h"
#import "XTSideBarOutlineView.h"
#import "XTSideBarTableCellView.h"
#import "XTStatusView.h"
#import "XTTagItem.h"
#import "NSAttributedString+XTExtensions.h"
#import "PBGitRevisionCell.h"

@interface XTHistoryViewController ()

- (void)editSelectedSidebarRow;

@end

@implementation XTHistoryViewController

@synthesize sideBarDS;
@synthesize historyDS;
@synthesize branchContextMenu;
@synthesize remoteContextMenu;
@synthesize tagContextMenu;
@synthesize stashContextMenu;

- (id)initWithRepository:(XTRepository *)repository
                 sidebar:(XTSideBarOutlineView *)sidebar
{
  if ((self = [self init]) == nil)
    return nil;

  self->repo = repository;
  self->sidebarOutline = sidebar;
  self->sideBarDS = [[XTSideBarDataSource alloc] init];
  self->savedSidebarWidth = 180;
  return self;
}

<<<<<<< HEAD
- (void)dealloc {
    [[NSNotificationCenter defaultCenter] removeObserver:self];
}

- (void)loadView {
    [super loadView];

    // Load the context menus
    NSNib *nib = [[NSNib alloc] initWithNibNamed:@"HistoryView Menus" bundle:nil];

    [nib instantiateWithOwner:self topLevelObjects:nil];

    // Load the file list view into its tab
    const NSInteger treeTabIndex = [commitTabView indexOfTabViewItemWithIdentifier:@"tree"];
    NSTabViewItem *treeTabItem = [commitTabView tabViewItemAtIndex:treeTabIndex];

    nib = [[NSNib alloc] initWithNibNamed:@"FileView" bundle:nil];
    [nib instantiateWithOwner:self topLevelObjects:nil];
    [treeTabItem setView:fileListRootView];

    // Remove intercell spacing so the history lines will connect
    NSSize cellSpacing = [historyTable intercellSpacing];
    cellSpacing.height = 0;
    [historyTable setIntercellSpacing:cellSpacing];
=======
- (void)awakeFromNib
{
  // Remove intercell spacing so the history lines will connect
  NSSize cellSpacing = [historyTable intercellSpacing];
  cellSpacing.height = 0;
  [historyTable setIntercellSpacing:cellSpacing];
>>>>>>> a30a94d7

  // Without this, the first group title moves when you hide its contents
  [sidebarOutline setFloatsGroupRows:NO];

<<<<<<< HEAD
    [[NSNotificationCenter defaultCenter]
            addObserver:self
            selector:@selector(fileSelectionChanged:)
            name:NSOutlineViewSelectionDidChangeNotification
            object:fileListOutline];
=======
  NSMenu *menu = [[NSMenu alloc] initWithTitle:@""];
  [menu addItemWithTitle:@"item" action:NULL keyEquivalent:@""];
  [sidebarOutline setMenu:menu];
>>>>>>> a30a94d7
}

- (NSString *)nibName
{
  NSLog(@"nibName: %@ (%@)", [super nibName], [self class]);
  return NSStringFromClass([self class]);
}

<<<<<<< HEAD
- (void)setRepo:(XTRepository *)newRepo {
    repo = newRepo;
    [sideBarDS setRepo:newRepo];
    [historyDS setRepo:newRepo];
    [fileListDS setRepo:newRepo];
    [commitViewController setRepo:newRepo];
    [[commitViewController view] setFrame:NSMakeRect(0, 0, [commitView frame].size.width, [commitView frame].size.height)];
    [commitView addSubview:[commitViewController view]];
    ((XTPreviewItem*)filePreview.previewItem).repo = newRepo;
=======
- (void)setRepo:(XTRepository *)newRepo
{
  repo = newRepo;
  [sideBarDS setRepo:newRepo];
  [historyDS setRepo:newRepo];
  [commitViewController setRepo:newRepo];
  [[commitViewController view] setFrame:NSMakeRect(
      0, 0, [commitView frame].size.width, [commitView frame].size.height)];
  [commitView addSubview:[commitViewController view]];
>>>>>>> a30a94d7
}

- (BOOL)validateMenuItem:(NSMenuItem *)menuItem
{
  const SEL action = [menuItem action];
  XTSideBarItem *item =
      (XTSideBarItem *)[sidebarOutline itemAtRow:sidebarOutline.contextMenuRow];

  if ((action == @selector(checkOutBranch:)) ||
      (action == @selector(renameBranch:)) ||
      (action == @selector(mergeBranch:)) ||
      (action == @selector(deleteBranch:))) {
    if (![item isKindOfClass:[XTLocalBranchItem class]])
      return NO;
    if (action == @selector(deleteBranch:))
      return ![[repo currentBranch] isEqualToString:[item title]];
    if (action == @selector(mergeBranch:)) {
      NSString *clickedBranch = [item title];
      NSString *currentBranch = [repo currentBranch];

      if ([item isKindOfClass:[XTRemoteBranchItem class]]) {
        clickedBranch = [NSString stringWithFormat:
            @"%@/%@", [(XTRemoteBranchItem *)item remote], clickedBranch];
      } else if ([item isKindOfClass:[XTLocalBranchItem class]]) {
        if ([clickedBranch isEqualToString:currentBranch]) {
          [menuItem setAttributedTitle:nil];
          [menuItem setTitle:@"Merge"];
          return NO;
        }
      } else {
        return NO;
      }

      NSDictionary *menuFontAttributes =
          @{ NSFontAttributeName:[NSFont menuFontOfSize:0] };
      NSDictionary *obliqueAttributes = @{ NSObliquenessAttributeName:@0.15f };
      // TODO: handle detached HEAD case
      // "~" is used to guarantee that the placeholders are not valid branch
      // names.
      NSAttributedString *mergeTitle = [NSAttributedString
          attributedStringWithFormat:@"Merge @~1 into @~2"
                        placeholders:@[ @"@~1", @"@~2" ]
                        replacements:@[ clickedBranch, currentBranch ]
                          attributes:menuFontAttributes
               replacementAttributes:obliqueAttributes];

      [menuItem setAttributedTitle:mergeTitle];
    }
    if (action == @selector(deleteBranch:)) {
      // disable if it's the current branch
    }
    return YES;
  }
  if ((action == @selector(renameTag:)) || (action == @selector(deleteTag:))) {
    return [item isKindOfClass:[XTTagItem class]];
  }
  if ((action == @selector(renameRemote:)) ||
      (action == @selector(deleteRemote:))) {
    return [sidebarOutline parentForItem:item] ==
           (sideBarDS.roots)[XTRemotesGroupIndex];
  }
  if ((action == @selector(popStash:)) || (action == @selector(applyStash:)) ||
      (action == @selector(dropStash:))) {
    return [item isKindOfClass:[XTStashItem class]];
  }

  return NO;
}

- (NSInteger)targetRow
{
  NSInteger row = sidebarOutline.contextMenuRow;

  if (row != -1)
    return row;
  return sidebarOutline.selectedRow;
}

- (void)callCMBlock:(void (^)(XTSideBarItem *item, NSError **error))block
     verifyingClass:(Class) class
        errorString:(NSString *)errorString {
  XTSideBarItem *item = [sidebarOutline itemAtRow:[self targetRow]];

  if ([item isKindOfClass:class]) {
    dispatch_async(repo.queue, ^{
      NSError *error = nil;

      block(item, &error);
      if (error != nil)
        [XTStatusView
            updateStatus:errorString
                 command:[[error userInfo] valueForKey:XTErrorArgsKey]
                  output:[[error userInfo] valueForKey:XTErrorOutputKey]
           forRepository:repo];
    });
  }
}

- (IBAction) checkOutBranch : (id) sender
{
  [self callCMBlock:^(XTSideBarItem *item, NSError *__autoreleasing *error) {
    [repo checkout:[item title] error:error];
  }
     verifyingClass:[XTLocalBranchItem class]
        errorString:@"Checkout failed"];
}

- (IBAction)renameBranch:(id)sender
{
  [self editSelectedSidebarRow];
}

- (IBAction)mergeBranch:(id)sender
{
  NSString *branch = [self selectedBranch];

  if (branch == nil)
    return;

  NSError *error = nil;

  if ([repo merge:branch error:&error]) {
    NSString *mergeStatus =[NSString stringWithFormat:
        @"Merged %@ into %@", branch, [repo currentBranch]];

    [XTStatusView updateStatus:mergeStatus
                       command:nil
                        output:nil
                 forRepository:repo];
  } else {
    NSDictionary *errorInfo = [error userInfo];

    [XTStatusView updateStatus:@"Merge failed"
                       command:errorInfo[XTErrorArgsKey]
                        output:errorInfo[XTErrorOutputKey]
                 forRepository:repo];
  }
}

- (IBAction)deleteBranch:(id)sender
{
  [self callCMBlock:^(XTSideBarItem *item, NSError *__autoreleasing *error) {
    [repo deleteBranch:[item title] error:error];
  }
     verifyingClass:[XTLocalBranchItem class]
        errorString:@"Delete branch failed"];
}

- (IBAction)renameTag:(id)sender
{
  [self editSelectedSidebarRow];
}

- (IBAction)deleteTag:(id)sender
{
  [self callCMBlock:^(XTSideBarItem *item, NSError *__autoreleasing *error) {
    [repo deleteTag:[item title] error:error];
  }
     verifyingClass:[XTTagItem class]
        errorString:@"Delete tag failed"];
}

- (IBAction)renameRemote:(id)sender
{
  [self editSelectedSidebarRow];
}

- (IBAction)deleteRemote:(id)sender
{
  [self callCMBlock:^(XTSideBarItem *item, NSError *__autoreleasing *error) {
    [repo deleteRemote:[item title] error:error];
  }
     verifyingClass:[XTRemoteItem class]
        errorString:@"Delete remote failed"];
}

- (IBAction)popStash:(id)sender
{
  [self callCMBlock:^(XTSideBarItem *item, NSError *__autoreleasing *error) {
    [repo popStash:[item title] error:error];
  }
     verifyingClass:[XTStashItem class]
        errorString:@"Pop stash failed"];
}

- (IBAction)applyStash:(id)sender
{
  [self callCMBlock:^(XTSideBarItem *item, NSError **error) {
    [repo applyStash:[item title] error:error];
  }
     verifyingClass:[XTStashItem class]
        errorString:@"Apply stash failed"];
}

- (IBAction)dropStash:(id)sender
{
  [self callCMBlock:^(XTSideBarItem *item, NSError **error) {
    [repo dropStash:[item title] error:error];
  }
     verifyingClass:[XTStashItem class]
        errorString:@"Drop stash failed"];
}

- (IBAction)toggleLayout:(id)sender
{
  // TODO: improve it
  NSLog(@"toggleLayout, %lu,%d", ((NSButton *)sender).state,
        (((NSButton *)sender).state == 1));
  [mainSplitView setVertical:(((NSButton *)sender).state == 1)];
  [mainSplitView adjustSubviews];
}

<<<<<<< HEAD
- (IBAction)toggleSideBar:(id)sender {
    const NSInteger buttonState = [(NSButton*)sender state];
    const CGFloat newWidth = (buttonState == NSOnState) ? savedSidebarWidth : 0;

    if (buttonState == NSOffState)
        savedSidebarWidth = [[sidebarSplitView subviews][0] frame].size.width;
    [sidebarSplitView setPosition:newWidth ofDividerAtIndex:0 ];
}

- (IBAction)showDiffView:(id)sender {
  [commitTabView selectTabViewItemAtIndex:0];
}

- (IBAction)showTreeView:(id)sender {
  [commitTabView selectTabViewItemAtIndex:1];
}

- (IBAction)sideBarItemRenamed:(id)sender {
    XTSideBarTableCellView *cellView = (XTSideBarTableCellView *)[sender superview];
    XTSideBarItem *editedItem = cellView.item;
    NSString *newName = [sender stringValue];
    NSString *oldName = [editedItem title];
=======
- (IBAction)toggleSideBar:(id)sender
{
  const CGFloat newWidth =
      ([sender state] == NSOnState) ? savedSidebarWidth : 0;
  if ([sender state] == NSOffState)
    savedSidebarWidth = [[sidebarSplitView subviews][0] frame].size.width;
  [sidebarSplitView setPosition:newWidth ofDividerAtIndex:0];
}

- (IBAction)sideBarItemRenamed:(id)sender
{
  XTSideBarTableCellView *cellView =
      (XTSideBarTableCellView *)[sender superview];
  XTSideBarItem *editedItem = cellView.item;
  NSString *newName = [sender stringValue];
  NSString *oldName = [editedItem title];
>>>>>>> a30a94d7

  if ([newName isEqualToString:oldName])
    return;

  switch ([editedItem refType]) {

    case XTRefTypeBranch:
      [repo renameBranch:oldName to:newName];
      break;

    case XTRefTypeTag:
      [repo renameTag:oldName to:newName];
      break;

    case XTRefTypeRemote:
      [repo renameRemote:oldName to:newName];
      break;

    default:
      break;
  }
}

- (void)editSelectedSidebarRow
{
  [sidebarOutline editColumn:0 row:[self targetRow] withEvent:nil select:YES];
}

- (NSString *)selectedBranch
{
  id selection = [sidebarOutline itemAtRow:[sidebarOutline selectedRow]];

  if (selection == nil)
    return nil;
  if ([selection isKindOfClass:[XTLocalBranchItem class]])
    return [(XTLocalBranchItem *)selection title];
  return nil;
}

- (void)selectBranch:(NSString *)branch
{
  XTLocalBranchItem *branchItem =
      (XTLocalBranchItem *)[sideBarDS itemNamed:branch
                                        inGroup:XTBranchesGroupIndex];

  if (branchItem != nil) {
    [sidebarOutline expandItem:[sidebarOutline itemAtRow:XTBranchesGroupIndex]];

    const NSInteger row = [sidebarOutline rowForItem:branchItem];

    if (row != -1)
      [sidebarOutline selectRowIndexes:[NSIndexSet indexSetWithIndex:row]
                  byExtendingSelection:NO];
  }
}

- (void)updatePreviewItem {
    NSIndexSet *selection = [fileListOutline selectedRowIndexes];
    const NSUInteger selectionCount = [selection count];
    XTPreviewItem *previewItem = (XTPreviewItem*)filePreview.previewItem;

    if (previewItem == nil) {
        previewItem = [[XTPreviewItem alloc] init];
        previewItem.repo = repo;
        filePreview.previewItem = previewItem;
    }

    previewItem.commitSHA = repo.selectedCommit;
    if (selectionCount != 1) {
        [filePreview setHidden:YES];
        previewItem.path = nil;
        return;
    }
    [filePreview setHidden:NO];
    previewItem.path = [[fileListOutline itemAtRow:[selection firstIndex]] representedObject];
}

#pragma mark - NSTableViewDelegate

<<<<<<< HEAD
- (void)tableViewSelectionDidChange:(NSNotification *)note {
    NSTableView *table = (NSTableView*)[note object];
    const NSInteger selectedRow = table.selectedRow;

    if (selectedRow >= 0) {
        XTHistoryItem *item = (historyDS.items)[selectedRow];

        repo.selectedCommit = item.sha;
        [self updatePreviewItem];
        [filePreview refreshPreviewItem];
    }
=======
- (void)tableViewSelectionDidChange:(NSNotification *)note
{
  NSLog(@"%@", note);
  NSTableView *table = (NSTableView *)[note object];
  const NSInteger selectedRow = table.selectedRow;

  if (selectedRow >= 0) {
    XTHistoryItem *item = (historyDS.items)[selectedRow];
    repo.selectedCommit = item.sha;
  }
>>>>>>> a30a94d7
}

// These values came from measuring where the Finder switches styles.
const NSUInteger kFullStyleThreshold = 280, kLongStyleThreshold = 210,
                 kMediumStyleThreshold = 170, kShortStyleThreshold = 150;

- (void)tableView:(NSTableView *)tableView
  willDisplayCell:(id)cell
   forTableColumn:(NSTableColumn *)column
              row:(NSInteger)rowIndex
{
  [cell setFont:[NSFont labelFontOfSize:12]];

  if ([[column identifier] isEqualToString:@"subject"]) {
    XTHistoryItem *item = (historyDS.items)[rowIndex];

    ((PBGitRevisionCell *)cell).objectValue = item;
  } else if ([[column identifier] isEqualToString:@"date"]) {
    const CGFloat width = [column width];
    NSDateFormatterStyle dateStyle = NSDateFormatterShortStyle;
    NSDateFormatterStyle timeStyle = NSDateFormatterShortStyle;

    if (width > kFullStyleThreshold)
      dateStyle = NSDateFormatterFullStyle;
    else if (width > kLongStyleThreshold)
      dateStyle = NSDateFormatterLongStyle;
    else if (width > kMediumStyleThreshold)
      dateStyle = NSDateFormatterMediumStyle;
    else if (width > kShortStyleThreshold)
      dateStyle = NSDateFormatterShortStyle;
    else {
      dateStyle = NSDateFormatterShortStyle;
      timeStyle = NSDateFormatterNoStyle;
    }
    [[cell formatter] setDateStyle:dateStyle];
    [[cell formatter] setTimeStyle:timeStyle];
  }
}

#pragma mark - NSOutlineViewDelegate

- (NSView *)outlineView:(NSOutlineView *)outlineView viewForTableColumn:(NSTableColumn *)tableColumn item:(id)item {
    if (outlineView == fileListOutline) {
        NSTableCellView *cell = [outlineView makeViewWithIdentifier:@"fileCell" owner:self];
        NSTreeNode *node = (NSTreeNode *)item;
        NSString *fileName = (NSString *)node.representedObject;

        if ([node isLeaf])
            cell.imageView.image = [[NSWorkspace sharedWorkspace] iconForFileType:[fileName pathExtension]];
        else
            cell.imageView.image = [NSImage imageNamed:NSImageNameFolder];
        cell.textField.stringValue = [fileName lastPathComponent];

        return cell;
    }
    return nil;
}

- (void)fileSelectionChanged:(NSNotification *)note {
    [self updatePreviewItem];
    [filePreview refreshPreviewItem];
}

#pragma mark - NSTabViewDelegate

- (void)tabView:(NSTabView *)tabView didSelectTabViewItem:(NSTabViewItem *)tabViewItem {
    if ([[tabViewItem identifier] isEqualToString:@"tree"]) {
        [self updatePreviewItem];
        [filePreview refreshPreviewItem];
    }
}

@end<|MERGE_RESOLUTION|>--- conflicted
+++ resolved
@@ -46,54 +46,40 @@
   return self;
 }
 
-<<<<<<< HEAD
 - (void)dealloc {
-    [[NSNotificationCenter defaultCenter] removeObserver:self];
+  [[NSNotificationCenter defaultCenter] removeObserver:self];
 }
 
 - (void)loadView {
-    [super loadView];
-
-    // Load the context menus
-    NSNib *nib = [[NSNib alloc] initWithNibNamed:@"HistoryView Menus" bundle:nil];
-
-    [nib instantiateWithOwner:self topLevelObjects:nil];
-
-    // Load the file list view into its tab
-    const NSInteger treeTabIndex = [commitTabView indexOfTabViewItemWithIdentifier:@"tree"];
-    NSTabViewItem *treeTabItem = [commitTabView tabViewItemAtIndex:treeTabIndex];
-
-    nib = [[NSNib alloc] initWithNibNamed:@"FileView" bundle:nil];
-    [nib instantiateWithOwner:self topLevelObjects:nil];
-    [treeTabItem setView:fileListRootView];
-
-    // Remove intercell spacing so the history lines will connect
-    NSSize cellSpacing = [historyTable intercellSpacing];
-    cellSpacing.height = 0;
-    [historyTable setIntercellSpacing:cellSpacing];
-=======
-- (void)awakeFromNib
-{
+  [super loadView];
+
+  // Load the context menus
+  NSNib *nib = [[NSNib alloc] initWithNibNamed:@"HistoryView Menus" bundle:nil];
+
+  [nib instantiateWithOwner:self topLevelObjects:nil];
+
+  // Load the file list view into its tab
+  const NSInteger treeTabIndex =
+    [commitTabView indexOfTabViewItemWithIdentifier:@"tree"];
+  NSTabViewItem *treeTabItem = [commitTabView tabViewItemAtIndex:treeTabIndex];
+
+  nib = [[NSNib alloc] initWithNibNamed:@"FileView" bundle:nil];
+  [nib instantiateWithOwner:self topLevelObjects:nil];
+  [treeTabItem setView:fileListRootView];
+
   // Remove intercell spacing so the history lines will connect
   NSSize cellSpacing = [historyTable intercellSpacing];
   cellSpacing.height = 0;
   [historyTable setIntercellSpacing:cellSpacing];
->>>>>>> a30a94d7
 
   // Without this, the first group title moves when you hide its contents
   [sidebarOutline setFloatsGroupRows:NO];
 
-<<<<<<< HEAD
-    [[NSNotificationCenter defaultCenter]
-            addObserver:self
-            selector:@selector(fileSelectionChanged:)
-            name:NSOutlineViewSelectionDidChangeNotification
-            object:fileListOutline];
-=======
-  NSMenu *menu = [[NSMenu alloc] initWithTitle:@""];
-  [menu addItemWithTitle:@"item" action:NULL keyEquivalent:@""];
-  [sidebarOutline setMenu:menu];
->>>>>>> a30a94d7
+  [[NSNotificationCenter defaultCenter]
+      addObserver:self
+         selector:@selector(fileSelectionChanged:)
+             name:NSOutlineViewSelectionDidChangeNotification
+           object:fileListOutline];
 }
 
 - (NSString *)nibName
@@ -102,27 +88,18 @@
   return NSStringFromClass([self class]);
 }
 
-<<<<<<< HEAD
 - (void)setRepo:(XTRepository *)newRepo {
-    repo = newRepo;
-    [sideBarDS setRepo:newRepo];
-    [historyDS setRepo:newRepo];
-    [fileListDS setRepo:newRepo];
-    [commitViewController setRepo:newRepo];
-    [[commitViewController view] setFrame:NSMakeRect(0, 0, [commitView frame].size.width, [commitView frame].size.height)];
-    [commitView addSubview:[commitViewController view]];
-    ((XTPreviewItem*)filePreview.previewItem).repo = newRepo;
-=======
-- (void)setRepo:(XTRepository *)newRepo
-{
   repo = newRepo;
   [sideBarDS setRepo:newRepo];
   [historyDS setRepo:newRepo];
+  [fileListDS setRepo:newRepo];
   [commitViewController setRepo:newRepo];
-  [[commitViewController view] setFrame:NSMakeRect(
-      0, 0, [commitView frame].size.width, [commitView frame].size.height)];
+  [[commitViewController view] setFrame:
+      NSMakeRect(0, 0,
+                 [commitView frame].size.width,
+                 [commitView frame].size.height)];
   [commitView addSubview:[commitViewController view]];
->>>>>>> a30a94d7
+  ((XTPreviewItem*)filePreview.previewItem).repo = newRepo;
 }
 
 - (BOOL)validateMenuItem:(NSMenuItem *)menuItem
@@ -335,14 +312,13 @@
   [mainSplitView adjustSubviews];
 }
 
-<<<<<<< HEAD
 - (IBAction)toggleSideBar:(id)sender {
-    const NSInteger buttonState = [(NSButton*)sender state];
-    const CGFloat newWidth = (buttonState == NSOnState) ? savedSidebarWidth : 0;
-
-    if (buttonState == NSOffState)
-        savedSidebarWidth = [[sidebarSplitView subviews][0] frame].size.width;
-    [sidebarSplitView setPosition:newWidth ofDividerAtIndex:0 ];
+  const NSInteger buttonState = [(NSButton*)sender state];
+  const CGFloat newWidth = (buttonState == NSOnState) ? savedSidebarWidth : 0;
+
+  if (buttonState == NSOffState)
+    savedSidebarWidth = [[sidebarSplitView subviews][0] frame].size.width;
+  [sidebarSplitView setPosition:newWidth ofDividerAtIndex:0 ];
 }
 
 - (IBAction)showDiffView:(id)sender {
@@ -354,28 +330,10 @@
 }
 
 - (IBAction)sideBarItemRenamed:(id)sender {
-    XTSideBarTableCellView *cellView = (XTSideBarTableCellView *)[sender superview];
-    XTSideBarItem *editedItem = cellView.item;
-    NSString *newName = [sender stringValue];
-    NSString *oldName = [editedItem title];
-=======
-- (IBAction)toggleSideBar:(id)sender
-{
-  const CGFloat newWidth =
-      ([sender state] == NSOnState) ? savedSidebarWidth : 0;
-  if ([sender state] == NSOffState)
-    savedSidebarWidth = [[sidebarSplitView subviews][0] frame].size.width;
-  [sidebarSplitView setPosition:newWidth ofDividerAtIndex:0];
-}
-
-- (IBAction)sideBarItemRenamed:(id)sender
-{
-  XTSideBarTableCellView *cellView =
-      (XTSideBarTableCellView *)[sender superview];
+  XTSideBarTableCellView *cellView = (XTSideBarTableCellView *)[sender superview];
   XTSideBarItem *editedItem = cellView.item;
   NSString *newName = [sender stringValue];
   NSString *oldName = [editedItem title];
->>>>>>> a30a94d7
 
   if ([newName isEqualToString:oldName])
     return;
@@ -455,30 +413,17 @@
 
 #pragma mark - NSTableViewDelegate
 
-<<<<<<< HEAD
 - (void)tableViewSelectionDidChange:(NSNotification *)note {
-    NSTableView *table = (NSTableView*)[note object];
-    const NSInteger selectedRow = table.selectedRow;
-
-    if (selectedRow >= 0) {
-        XTHistoryItem *item = (historyDS.items)[selectedRow];
-
-        repo.selectedCommit = item.sha;
-        [self updatePreviewItem];
-        [filePreview refreshPreviewItem];
-    }
-=======
-- (void)tableViewSelectionDidChange:(NSNotification *)note
-{
-  NSLog(@"%@", note);
-  NSTableView *table = (NSTableView *)[note object];
+  NSTableView *table = (NSTableView*)[note object];
   const NSInteger selectedRow = table.selectedRow;
 
   if (selectedRow >= 0) {
     XTHistoryItem *item = (historyDS.items)[selectedRow];
+
     repo.selectedCommit = item.sha;
-  }
->>>>>>> a30a94d7
+    [self updatePreviewItem];
+    [filePreview refreshPreviewItem];
+  }
 }
 
 // These values came from measuring where the Finder switches styles.
