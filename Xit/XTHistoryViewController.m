--- conflicted
+++ resolved
@@ -83,10 +83,8 @@
         (action == @selector(deleteBranch:))) {
         if (![item isKindOfClass:[XTLocalBranchItem class]])
             return NO;
-<<<<<<< HEAD
         if (action == @selector(deleteBranch:))
             return ![[repo currentBranch] isEqualToString:[item title]];
-=======
         if (action == @selector(mergeBranch:)) {
             NSString *clickedBranch = [item title];
             NSString *currentBranch = [repo currentBranch];
@@ -115,7 +113,6 @@
         if (action == @selector(deleteBranch:)) {
             // disable if it's the current branch
         }
->>>>>>> 5cc26f19
         return YES;
     }
     if ((action == @selector(renameTag:)) ||
