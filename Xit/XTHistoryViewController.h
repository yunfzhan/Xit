--- conflicted
+++ resolved
@@ -9,43 +9,28 @@
 @class XTSideBarDataSource;
 @class XTSideBarOutlineView;
 
-<<<<<<< HEAD
 @interface XTHistoryViewController : NSViewController
 {
-    IBOutlet XTSideBarDataSource *sideBarDS;
-    IBOutlet XTHistoryDataSource *historyDS;
-    IBOutlet XTFileListDataSource *fileListDS;
-    IBOutlet XTCommitViewController *commitViewController;
-    IBOutlet NSTableView *historyTable;
-    IBOutlet XTSideBarOutlineView *sidebarOutline;
-    IBOutlet NSView *commitView;
-    IBOutlet NSSplitView *sidebarSplitView;
-    IBOutlet NSSplitView *mainSplitView;
-    IBOutlet NSTabView *commitTabView;
-    IBOutlet NSView *fileListRootView;
-    IBOutlet NSOutlineView *fileListOutline;
-    IBOutlet QLPreviewView *filePreview;
-    IBOutlet NSMenu *branchContextMenu;
-    IBOutlet NSMenu *remoteContextMenu;
-    IBOutlet NSMenu *tagContextMenu;
-    IBOutlet NSMenu *stashContextMenu;
-    @private
-    XTRepository *repo;
-    NSUInteger savedSidebarWidth;
-=======
-@interface XTHistoryViewController : NSViewController {
   IBOutlet XTSideBarDataSource *sideBarDS;
   IBOutlet XTHistoryDataSource *historyDS;
+  IBOutlet XTFileListDataSource *fileListDS;
   IBOutlet XTCommitViewController *commitViewController;
   IBOutlet NSTableView *historyTable;
   IBOutlet XTSideBarOutlineView *sidebarOutline;
   IBOutlet NSView *commitView;
   IBOutlet NSSplitView *sidebarSplitView;
   IBOutlet NSSplitView *mainSplitView;
+  IBOutlet NSTabView *commitTabView;
+  IBOutlet NSView *fileListRootView;
+  IBOutlet NSOutlineView *fileListOutline;
+  IBOutlet QLPreviewView *filePreview;
+  IBOutlet NSMenu *branchContextMenu;
+  IBOutlet NSMenu *remoteContextMenu;
+  IBOutlet NSMenu *tagContextMenu;
+  IBOutlet NSMenu *stashContextMenu;
  @private
   XTRepository *repo;
   NSUInteger savedSidebarWidth;
->>>>>>> a30a94d7
 }
 
 - (void)setRepo:(XTRepository *)newRepo;
@@ -72,17 +57,12 @@
 - (NSString *)selectedBranch;
 - (void)selectBranch:(NSString *)branch;
 
-<<<<<<< HEAD
-@property (readonly) XTSideBarDataSource *sideBarDS;
-@property (readonly) XTHistoryDataSource *historyDS;
-@property (readonly) NSMenu *branchContextMenu;
-@property (readonly) NSMenu *remoteContextMenu;
-@property (readonly) NSMenu *tagContextMenu;
-@property (readonly) NSMenu *stashContextMenu;
-=======
 @property(readonly) XTSideBarDataSource *sideBarDS;
 @property(readonly) XTHistoryDataSource *historyDS;
->>>>>>> a30a94d7
+@property(readonly) NSMenu *branchContextMenu;
+@property(readonly) NSMenu *remoteContextMenu;
+@property(readonly) NSMenu *tagContextMenu;
+@property(readonly) NSMenu *stashContextMenu;
 
 // For testing
 - (id)initWithRepository:(XTRepository *)repository
