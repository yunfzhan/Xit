#import <Cocoa/Cocoa.h>
#import <Quartz/Quartz.h>

@class XTCommitHeaderViewController;
@class XTFileChangesDataSource;
@class XTFileListDataSource;
@class XTRepository;
@class XTTextPreviewController;
@class RBSplitView;

extern const CGFloat kChangeImagePadding;

/**
  View controller for the file list and detail view.
 */
@interface XTFileViewController : NSViewController
{
<<<<<<< HEAD
  IBOutlet NSSplitView *headerSplitView;
  IBOutlet RBSplitView *splitView;
  IBOutlet NSView *leftPane, *rightPane;
  IBOutlet NSOutlineView *fileListOutline;
  IBOutlet QLPreviewView *filePreview;
  IBOutlet XTCommitHeaderViewController *headerController;
  IBOutlet XTFileChangesDataSource *_fileChangeDS;
  IBOutlet XTFileListDataSource *fileListDS;
  IBOutlet XTTextPreviewController *textPreview;
=======
  IBOutlet NSSplitView *_headerSplitView;
  IBOutlet RBSplitView *_splitView;
  IBOutlet NSView *_leftPane, *_rightPane;
  IBOutlet NSOutlineView *_fileListOutline;
  IBOutlet QLPreviewView *_filePreview;
  IBOutlet XTCommitHeaderViewController *_headerController;
  IBOutlet XTFileListDataSource *_fileListDS;
  IBOutlet XTTextPreviewController *_textPreview;
>>>>>>> a3084675

  XTRepository *_repo;
}

@property (strong) IBOutlet NSTabView *previewTabView;
@property (weak) IBOutlet NSSegmentedControl *viewSelector;
@property (readonly) NSDictionary *changeImages;

+ (BOOL)fileNameIsText:(NSString*)name;

- (IBAction)changeFileListView:(id)sender;

- (void)setRepo:(XTRepository *)repo;
- (void)refresh;

@end<|MERGE_RESOLUTION|>--- conflicted
+++ resolved
@@ -15,7 +15,6 @@
  */
 @interface XTFileViewController : NSViewController
 {
-<<<<<<< HEAD
   IBOutlet NSSplitView *headerSplitView;
   IBOutlet RBSplitView *splitView;
   IBOutlet NSView *leftPane, *rightPane;
@@ -25,16 +24,6 @@
   IBOutlet XTFileChangesDataSource *_fileChangeDS;
   IBOutlet XTFileListDataSource *fileListDS;
   IBOutlet XTTextPreviewController *textPreview;
-=======
-  IBOutlet NSSplitView *_headerSplitView;
-  IBOutlet RBSplitView *_splitView;
-  IBOutlet NSView *_leftPane, *_rightPane;
-  IBOutlet NSOutlineView *_fileListOutline;
-  IBOutlet QLPreviewView *_filePreview;
-  IBOutlet XTCommitHeaderViewController *_headerController;
-  IBOutlet XTFileListDataSource *_fileListDS;
-  IBOutlet XTTextPreviewController *_textPreview;
->>>>>>> a3084675
 
   XTRepository *_repo;
 }
