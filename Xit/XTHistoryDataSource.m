--- conflicted
+++ resolved
@@ -57,19 +57,12 @@
 }
 
 - (void)reload {
-<<<<<<< HEAD
     if (repo == nil)
         return;
 
     const BOOL selectHead = [table selectedRow] == -1;
 
-    dispatch_async(repo.queue, ^{
-        NSArray *args = [NSArray arrayWithObjects:@"--pretty=format:%H%n%P%n%cD%n%ce%n%s", @"--reverse", @"--tags", @"--all", @"--topo-order", nil];
-=======
-    const BOOL selectHead = [table selectedRow] == -1;
-
     [repo executeOffMainThread:^{
->>>>>>> 280731ea
         NSMutableArray *newItems = [NSMutableArray array];
         NSMutableDictionary *newIndex = [NSMutableDictionary dictionary];
 
@@ -95,33 +88,6 @@
             headRow = blockHeadRow;
         }
 
-<<<<<<< HEAD
-        PBGitGrapher *grapher = [[PBGitGrapher alloc] init];
-        [newItems enumerateObjectsUsingBlock:^(id obj, NSUInteger idx, BOOL * stop) {
-            XTHistoryItem *item = (XTHistoryItem *)obj;
-            [grapher decorateCommit:item];
-            item.index = idx;
-        }];
-
-        [XTStatusView updateStatus:[NSString stringWithFormat:@"%d commits loaded", (int)[newItems count]] command:nil output:@"" forRepository:repo];
-        NSLog (@"-> %lu", [newItems count]);
-        items = newItems;
-        [table reloadData];
-
-        if (selectHead) {
-            NSString *headSHA = [repo headSHA];
-            __block NSInteger headRow = -1;
-
-            [items enumerateObjectsWithOptions:NSEnumerationConcurrent usingBlock:^(id obj, NSUInteger row, BOOL *stop) {
-                if ([[(XTHistoryItem *)obj sha] isEqualToString:headSHA]) {
-                    headRow = row;
-                    *stop = YES;
-                }
-            }];
-            [table selectRowIndexes:[NSIndexSet indexSetWithIndex:headRow] byExtendingSelection:NO];
-        }
-    });
-=======
         dispatch_async(dispatch_get_main_queue(), ^{
             items = newItems;
             index = newIndex;
@@ -188,7 +154,6 @@
 
     [XTStatusView updateStatus:[NSString stringWithFormat:@"%d commits loaded", (int)[newItems count]] command:nil output:@"" forRepository:repo];
     NSLog(@"-> %lu", [newItems count]);
->>>>>>> 280731ea
 }
 
 #pragma mark - NSTableViewDataSource
