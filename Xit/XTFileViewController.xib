--- conflicted
+++ resolved
@@ -8,7 +8,6 @@
     <objects>
         <customObject id="-2" userLabel="File's Owner" customClass="XTFileViewController">
             <connections>
-<<<<<<< HEAD
                 <outlet property="_fileChangeDS" destination="QBv-mK-3e5" id="4Kz-Bn-qV6"/>
                 <outlet property="fileChangeDS" destination="QBv-mK-3e5" id="ugg-hS-pIO"/>
                 <outlet property="fileListDS" destination="24" id="26"/>
@@ -17,14 +16,6 @@
                 <outlet property="headerController" destination="67" id="74"/>
                 <outlet property="headerSplitView" destination="68" id="sxd-qI-gKa"/>
                 <outlet property="leftPane" destination="yIN-xT-jEO" id="69s-1K-JKi"/>
-=======
-                <outlet property="_fileListDS" destination="24" id="26"/>
-                <outlet property="_fileListOutline" destination="7" id="27"/>
-                <outlet property="_filePreview" destination="4" id="38"/>
-                <outlet property="_headerController" destination="67" id="74"/>
-                <outlet property="_headerSplitView" destination="68" id="sxd-qI-gKa"/>
-                <outlet property="_leftPane" destination="3" id="36"/>
->>>>>>> a3084675
                 <outlet property="previewTabView" destination="52" id="62"/>
                 <outlet property="_rightPane" destination="52" id="64"/>
                 <outlet property="_splitView" destination="39" id="42"/>
