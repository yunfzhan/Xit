#import "Xit-Swift.h"
#import "XTSideBarDataSource.h"
#import "XTConstants.h"
#import "XTRefFormatter.h"
#import "XTRepository+Commands.h"
#import "XTRepository+Parsing.h"
#import "XTSideBarTableCellView.h"
#import "NSMutableDictionary+MultiObjectForKey.h"
#import <ObjectiveGit/ObjectiveGit.h>

NSString * const XTStagingSHA = @"";


@interface XTSideBarDataSource ()

- (NSArray<XTSideBarGroupItem*>*)loadRoots;

@property (readwrite) NSArray<XTSideBarGroupItem*> *roots;
@property (readwrite) XTSideBarItem *stagingItem;
@property NSMutableArray<BOSResource*> *observedResources;

@end


@implementation XTSideBarDataSource

- (instancetype)init
{
  if ((self = [super init]) != nil) {
    _stagingItem = [[XTStagingItem alloc] initWithTitle:@"Staging"];
    _roots = [self makeRoots];
    self.stagingItem = [[XTStagingItem alloc] initWithTitle:@"Staging"];
    self.roots = [self makeRoots];
    _roots = [self makeRoots];
    _stagingItem = [[XTStagingItem alloc] initWithTitle:@"Staging"];
    _observedResources = [[NSMutableArray alloc] init];
    self.buildStatuses = [NSMutableDictionary dictionary];
  }
  return self;
}

- (void)dealloc
{
  [[NSNotificationCenter defaultCenter] removeObserver:self];
  [self.buildStatusTimer invalidate];
}

- (void)setRepo:(XTRepository *)newRepo
{
  _repo = newRepo;
  if (_repo != nil) {
    _stagingItem.model = [[XTStagingChanges alloc] initWithRepository:_repo];
    [_repo addReloadObserver:self selector:@selector(repoChanged:)];
    [self reload];
  }
}

- (void)repoChanged:(NSNotification *)note
{
  NSArray *paths = note.userInfo[XTPathsKey];

  for (NSString *path in paths) {
    if ([path hasPrefix:@"/refs/"]) {
      [self reload];
      break;
    }
  }
  [self.outline performSelectorOnMainThread:@selector(reloadData)
                                 withObject:nil
                              waitUntilDone:NO];
}

- (void)reload
{
  [_repo executeOffMainThread:^{
    NSArray *newRoots = [self loadRoots];

    dispatch_async(dispatch_get_main_queue(), ^{
      [self willChangeValueForKey:@"reload"];
      _roots = newRoots;
      [self didChangeValueForKey:@"reload"];
      [self.outline reloadData];
      // Empty groups get automatically collapsed, so counter that.
      [self.outline expandItem:nil expandChildren:YES];
    });
  }];
}

<<<<<<< HEAD

- (void)releaseTeamCityResources
{
  for (BOSResource *resource in self.observedResources)
    [resource removeObserversOwnedBy:self];
}

- (void)updateTeamCity:(XTSideBarItem*)remotes
{
  [self releaseTeamCityResources];
  
  NSArray<XTLocalBranch*> *localBranches = [_repo localBranchesWithError:nil];
  
  if (localBranches.count == 0)
    return;

  for (XTLocalBranch *local in localBranches) {
    XTRemoteBranch *tracked = local.trackingBranch;
    
    if (tracked == nil)
      continue;

    Account *account = [_repo.config teamCityAccount:tracked.remoteName];
    
    if (account == nil)
      continue;
    
    XTTeamCityAPI *api = [[XTServices services] teamCityAPI:account];
    
    if (api == nil)
      continue;
    
    // start loading the build status data
  }
}

- (NSImage*)statusImageForRemote:(NSString*)remote
                          branch:(NSString*)branch
{
  XTConfig *config = _repo.config;
  Account *account = [config teamCityAccount:remote];
  
  if (account == nil)
    return nil;
  
  XTTeamCityAPI *api = [[XTServices services] teamCityAPI:account];
  
  if (api == nil)
    return nil;
  
  // return one of NSImageNameStatusAvailable, NSImageNameStatusUnavailable,
  // or NSImageNameStatusNone.
  return nil;
}

=======
>>>>>>> 1cc7e9e4
- (NSArray<XTSideBarGroupItem*>*)loadRoots
{
  NSArray<XTSideBarGroupItem*> *newRoots = [self makeRoots];

  NSMutableDictionary *refsIndex = [NSMutableDictionary dictionary];
  XTSideBarItem *branches = newRoots[XTGroupIndexBranches];
  NSMutableArray *tags = [NSMutableArray array];
  XTSideBarItem *remotes = newRoots[XTGroupIndexRemotes];
  NSArray<XTStashItem*> *stashes = [self makeStashItems];
  NSArray<XTSubmoduleItem*> *submodules = [self makeSubmoduleItems];

  [self loadBranches:branches tags:tags remotes:remotes refsIndex:refsIndex];

  [newRoots[XTGroupIndexTags] setChildren:tags];
  [newRoots[XTGroupIndexStashes] setChildren:stashes];
  [newRoots[XTGroupIndexSubmodules] setChildren:submodules];

  _repo.refsIndex = refsIndex;
  _currentBranch = [_repo currentBranch];

  dispatch_async(dispatch_get_main_queue(), ^{
    [self updateTeamCity];
  });

  return newRoots;
}

- (void)loadStashes:(NSMutableArray *)stashes
          refsIndex:(NSMutableDictionary *)refsIndex
{
  [_repo readStashesWithBlock:
      ^(NSString *commit, NSUInteger index, NSString *name) {
    XTStashChanges *stashModel = [[XTStashChanges alloc]
        initWithRepository:_repo index:index];
    XTSideBarItem *stash = [[XTStashItem alloc]
        initWithTitle:name model:stashModel];
    
    [stashes addObject:stash];
    [refsIndex addObject:name forKey:commit];
  }];
}

- (XTSideBarItem*)parentForBranch:(NSArray*)components
                        underItem:(XTSideBarItem*)item
{
  if (components.count == 1)
    return item;
  
  NSString *folderName = components[0];

  for (XTSideBarItem *child in item.children) {
    if (child.expandable && [child.title isEqualToString:folderName]) {
      const NSRange subRange = NSMakeRange(1, components.count-1);
      
      return [self parentForBranch:[components subarrayWithRange:subRange]
                         underItem:child];
    }
  }
  
  XTBranchFolderItem *newItem =
      [[XTBranchFolderItem alloc] initWithTitle:folderName];

  [item addChild:newItem];
  return newItem;
}

- (XTSideBarItem*)parentForBranch:(NSString*)branch
                        groupItem:(XTSideBarItem*)group
{
  NSArray *components = [branch componentsSeparatedByString:@"/"];
  
  return [self parentForBranch:components
                     underItem:group];
}

- (void)loadBranches:(XTSideBarItem*)branches
                tags:(NSMutableArray*)tags
             remotes:(XTSideBarItem*)remotes
           refsIndex:(NSMutableDictionary *)refsIndex
{
  NSMutableDictionary *remoteIndex = [NSMutableDictionary dictionary];
  NSMutableDictionary *tagIndex = [NSMutableDictionary dictionary];

  void (^localBlock)(NSString *, NSString *) =
      ^(NSString *name, NSString *commit) {
    XTCommitChanges *branchModel =
        [[XTCommitChanges alloc] initWithRepository:_repo sha:commit];
    XTLocalBranchItem *branch =
        [[XTLocalBranchItem alloc] initWithTitle:name
                                           model:branchModel];
    XTSideBarItem *parent = [self parentForBranch:name groupItem:branches];

    [parent addChild:branch];
    [refsIndex addObject:[@"refs/heads" stringByAppendingPathComponent:name]
                  forKey:commit];
  };

  void (^remoteBlock)(NSString *, NSString *, NSString *) =
      ^(NSString *remoteName, NSString *branchName, NSString *commit) {
    XTSideBarItem *remote = remoteIndex[remoteName];

    if (remote == nil) {
      remote = [[XTRemoteItem alloc] initWithTitle:remoteName
                                        repository:self.repo];
      [remotes addChild:remote];
      remoteIndex[remoteName] = remote;
    }

    XTCommitChanges *branchModel =
        [[XTCommitChanges alloc] initWithRepository:_repo sha:commit];
    XTRemoteBranchItem *branch =
        [[XTRemoteBranchItem alloc] initWithTitle:branchName
                                           remote:remoteName
                                            model:branchModel];
    NSString *branchRef =
        [NSString stringWithFormat:@"refs/remotes/%@/%@", remoteName, branchName];
    XTSideBarItem *parent = [self parentForBranch:branchName groupItem:remote];

    [parent addChild:branch];
    [refsIndex addObject:branchRef
                  forKey:commit];
  };

  void (^tagBlock)(NSString *, NSString *) = ^(NSString *name, NSString *commit) {
    XTTagItem *tag;
    XTCommitChanges *tagModel =
        [[XTCommitChanges alloc] initWithRepository:_repo sha:commit];

    if ([name hasSuffix:@"^{}"]) {
      name = [name substringToIndex:name.length - 3];
      tag = tagIndex[name];
      tag.model = tagModel;
    } else {
      tag = [[XTTagItem alloc] initWithTitle:name model:tagModel];
      [tags addObject:tag];
      tagIndex[name] = tag;
    }
    [refsIndex addObject:[@"refs/tags" stringByAppendingPathComponent:name]
                  forKey:commit];
  };

  [_repo readRefsWithLocalBlock:localBlock
                    remoteBlock:remoteBlock
                       tagBlock:tagBlock];
}

- (void)doubleClick:(id)sender
{
  id clickedItem = [self.outline itemAtRow:self.outline.clickedRow];

  if ([clickedItem isKindOfClass:[XTSubmoduleItem class]]) {
    XTSubmoduleItem *subItem = (XTSubmoduleItem*)clickedItem;
    NSString *subPath = subItem.submodule.path;
    NSString *rootPath = _repo.repoURL.path;
    NSURL *subURL = [NSURL fileURLWithPath:
        [rootPath stringByAppendingPathComponent:subPath]];
    
    [[NSDocumentController sharedDocumentController]
        openDocumentWithContentsOfURL:subURL
                              display:YES
                    completionHandler:^(NSDocument *doc,BOOL open, NSError *error) {}];
  }
}

- (XTLocalBranchItem *)itemForBranchName:(NSString *)branch
{
  XTSideBarItem *branches = _roots[XTGroupIndexBranches];

  for (XTSideBarItem *branchItem in branches.children) {
    if ([branchItem.title isEqual:branch])
      return (XTLocalBranchItem*)branchItem;
  }
  return nil;
}

- (XTSideBarItem *)itemNamed:(NSString *)name inGroup:(NSInteger)groupIndex
{
  XTSideBarItem *group = _roots[groupIndex];

  for (XTSideBarItem *item in group.children) {
    if ([item.title isEqual:name])
      return item;
  }
  return nil;
}

#pragma mark - BOSResourceObserver

- (void)resourceChanged:(BOSResource*)resource
                  event:(NSString*)event
{
  // figure out which row it is
  
  [_outline reloadData];
}

- (void)stoppedObservingResource:(BOSResource*)resource
{
}

@end<|MERGE_RESOLUTION|>--- conflicted
+++ resolved
@@ -86,7 +86,6 @@
   }];
 }
 
-<<<<<<< HEAD
 
 - (void)releaseTeamCityResources
 {
@@ -142,8 +141,6 @@
   return nil;
 }
 
-=======
->>>>>>> 1cc7e9e4
 - (NSArray<XTSideBarGroupItem*>*)loadRoots
 {
   NSArray<XTSideBarGroupItem*> *newRoots = [self makeRoots];
