//
//  XTSideBarDataSource.m
//  Xit
//
//  Created by German Laullon on 17/07/11.
//

#import "XTSideBarDataSource.h"
#import "XTSideBarItem.h"
#import "XTRepository.h"
#import "XTLocalBranchItem.h"
#import "XTTagItem.h"
#import "XTRemotesItem.h"
#import "NSMutableDictionary+MultiObjectForKey.h"

@interface XTSideBarDataSource ()
- (void)_reload;
@end

@implementation XTSideBarDataSource

- (id)init {
    self = [super init];
    if (self) {
        XTSideBarItem *branches = [[XTSideBarItem alloc] initWithTitle:@"Branches"];
        XTSideBarItem *tags = [[XTSideBarItem alloc] initWithTitle:@"Tags"];
        XTRemotesItem *remotes = [[XTRemotesItem alloc] initWithTitle:@"Remotes"];
        XTSideBarItem *stashes = [[XTSideBarItem alloc] initWithTitle:@"Stashes"];
        roots = [NSArray arrayWithObjects:branches, tags, remotes, stashes, nil];
    }

    return self;
}

- (void)setRepo:(XTRepository *)newRepo {
    repo = newRepo;
    [repo addObserver:self forKeyPath:@"reload" options:NSKeyValueObservingOptionNew context:nil];
    [self reload];
}

- (void)observeValueForKeyPath:(NSString *)keyPath ofObject:(id)object change:(NSDictionary *)change context:(void *)context {
    if ([keyPath isEqualToString:@"reload"]) {
        NSArray *reload = [change objectForKey:NSKeyValueChangeNewKey];
        for (NSString *path in reload) {
            if ([path hasPrefix:@".git/refs/"]) {
                [self reload];
                break;
            }
        }
    }
}

- (void)reload {
<<<<<<< HEAD
=======
    dispatch_async(repo.queue, ^{ [self _reload]; });
}

- (void)_reload {
>>>>>>> 24352897
    [self willChangeValueForKey:@"reload"];
    NSMutableDictionary *refsIndex = [NSMutableDictionary dictionary];
    [self reloadBrachs:refsIndex];
    [self reloadStashes:refsIndex];
    repo.refsIndex = refsIndex;
    [outline reloadData];
    [self didChangeValueForKey:@"reload"];
    [outline reloadData];
}

- (void)reloadStashes:(NSMutableDictionary *)refsIndex {
    XTSideBarItem *stashes = [roots objectAtIndex:XT_STASHES];

    [stashes clean];
    NSData *output = [repo exectuteGitWithArgs:[NSArray arrayWithObjects:@"stash", @"list", @"--pretty=%H %gd %gs", nil] error:nil];
    if (output) {
        NSString *refs = [[NSString alloc] initWithData:output encoding:NSUTF8StringEncoding];
        NSScanner *scan = [NSScanner scannerWithString:refs];
        NSString *commit;
        NSString *name;
        while ([scan scanUpToString:@" " intoString:&commit]) {
            [scan scanUpToString:@"\n" intoString:&name];
            XTSideBarItem *stash = [[XTSideBarItem alloc] initWithTitle:name];
            [stashes addchildren:stash];
            [refsIndex addObject:stash forKey:commit];
        }
    }
}

- (void)reloadBrachs:(NSMutableDictionary *)refsIndex {
    XTSideBarItem *branches = [roots objectAtIndex:XT_BRANCHES];
    XTSideBarItem *tags = [roots objectAtIndex:XT_TAGS];
    XTRemotesItem *remotes = [roots objectAtIndex:XT_REMOTES];

    NSMutableDictionary *tagIndex = [NSMutableDictionary dictionary];

    [branches clean];
    [tags clean];
    [remotes clean];
    NSData *output = [repo exectuteGitWithArgs:[NSArray arrayWithObjects:@"show-ref", @"-d", nil] error:nil];
    if (output) {
        NSString *refs = [[NSString alloc] initWithData:output encoding:NSUTF8StringEncoding];
        NSScanner *scan = [NSScanner scannerWithString:refs];
        NSString *commit;
        NSString *name;
        while ([scan scanUpToString:@" " intoString:&commit]) {
            [scan scanUpToString:@"\n" intoString:&name];
            if ([name hasPrefix:@"refs/heads/"]) {
                XTLocalBranchItem *branch = [[XTLocalBranchItem alloc] initWithTitle:[name lastPathComponent] andSha:commit];
                [branches addchildren:branch];
                [refsIndex addObject:branch forKey:branch.sha];
            } else if ([name hasPrefix:@"refs/tags/"]) {
                XTTagItem *tag;
                NSString *tagName = [name lastPathComponent];
                if ([tagName hasSuffix:@"^{}"]) {
                    tagName = [tagName substringToIndex:tagName.length - 3];
                    tag = [tagIndex objectForKey:tagName];
                    tag.sha = commit;
                } else {
                    tag = [[XTTagItem alloc] initWithTitle:tagName andSha:commit];
                    [tags addchildren:tag];
                    [tagIndex setObject:tag forKey:tagName];
                }
                [refsIndex addObject:tag forKey:tag.sha];
            } else if ([name hasPrefix:@"refs/remotes/"]) {
                NSString *remoteName = [[name pathComponents] objectAtIndex:2];
                NSString *branchName = [name lastPathComponent];
                XTSideBarItem *remote = [remotes getRemote:remoteName];
                if (remote == nil) {
                    remote = [[XTSideBarItem alloc] initWithTitle:remoteName];
                    [remotes addchildren:remote];
                }
                XTLocalBranchItem *branch = [[XTLocalBranchItem alloc] initWithTitle:branchName andSha:commit];
                [remote addchildren:branch];
                [refsIndex addObject:branch forKey:branch.sha];
            }
        }
    }
}

#pragma mark - NSOutlineViewDataSource

- (NSInteger)outlineView:(NSOutlineView *)outlineView numberOfChildrenOfItem:(id)item {
    outline = outlineView;
    outlineView.delegate = self;

    NSInteger res = 0;
    if (item == nil) {
        res = [roots count];
    } else if ([item isKindOfClass:[XTSideBarItem class]]) {
        XTSideBarItem *sbItem = (XTSideBarItem *)item;
        res = [sbItem numberOfChildrens];
    }
    return res;
}

- (BOOL)outlineView:(NSOutlineView *)outlineView isItemExpandable:(id)item {
    BOOL res = NO;

    if ([item isKindOfClass:[XTSideBarItem class]]) {
        XTSideBarItem *sbItem = (XTSideBarItem *)item;
        res = [sbItem isItemExpandable];
    }
    return res;
}

- (id)outlineView:(NSOutlineView *)outlineView child:(NSInteger)index ofItem:(id)item {
    id res = nil;

    if (item == nil) {
        res = [roots objectAtIndex:index];
    } else if ([item isKindOfClass:[XTSideBarItem class]]) {
        XTSideBarItem *sbItem = (XTSideBarItem *)item;
        res = [sbItem children:index];
    }
    return res;
}

- (id)outlineView:(NSOutlineView *)outlineView objectValueForTableColumn:(NSTableColumn *)tableColumn byItem:(id)item {
    NSString *res = nil;

    if ([item isKindOfClass:[XTSideBarItem class]]) {
        XTSideBarItem *sbItem = (XTSideBarItem *)item;
        res = [sbItem title];
    }
    return res;
}

#pragma mark - NSOutlineViewDelegate

- (void)outlineViewSelectionDidChange:(NSNotification *)notification {
    XTSideBarItem *item = [outline itemAtRow:outline.selectedRow];

    if (item.sha != nil)
        repo.selectedCommit = item.sha;
}

- (BOOL)outlineView:(NSOutlineView *)outlineView shouldSelectItem:(id)item {
    XTSideBarItem *i = (XTSideBarItem *)item;

    return (i.sha != nil);
}

@end<|MERGE_RESOLUTION|>--- conflicted
+++ resolved
@@ -51,13 +51,10 @@
 }
 
 - (void)reload {
-<<<<<<< HEAD
-=======
     dispatch_async(repo.queue, ^{ [self _reload]; });
 }
 
 - (void)_reload {
->>>>>>> 24352897
     [self willChangeValueForKey:@"reload"];
     NSMutableDictionary *refsIndex = [NSMutableDictionary dictionary];
     [self reloadBrachs:refsIndex];
